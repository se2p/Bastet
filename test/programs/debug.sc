program Mini1Program

actor MiniActor is RuntimeEntity begin

<<<<<<< HEAD
    script on startup do begin
        ifOnEdgeBounce()
        _RUNTIME_signalFailure()
=======
    declare x as int

    script on bootstrap do begin
        define x as 0
    end

    script on startup do begin
        broadcast "foo" and wait
    end

    script on message "foo" () do begin
        define x as x + 1
        if x < 10 then begin
            broadcast "bar"
        end
>>>>>>> d84be20f
    end

    script on message "bar" () do begin
        define x as x + 1
        if x > 20 then begin
            _RUNTIME_signalFailure()
        end
        broadcast "wauz"
    end

    script on message "wauz" () do begin
        define x as x + 1
        broadcast "foo"
    end

end

<|MERGE_RESOLUTION|>--- conflicted
+++ resolved
@@ -2,41 +2,9 @@
 
 actor MiniActor is RuntimeEntity begin
 
-<<<<<<< HEAD
     script on startup do begin
         ifOnEdgeBounce()
         _RUNTIME_signalFailure()
-=======
-    declare x as int
-
-    script on bootstrap do begin
-        define x as 0
     end
 
-    script on startup do begin
-        broadcast "foo" and wait
-    end
-
-    script on message "foo" () do begin
-        define x as x + 1
-        if x < 10 then begin
-            broadcast "bar"
-        end
->>>>>>> d84be20f
-    end
-
-    script on message "bar" () do begin
-        define x as x + 1
-        if x > 20 then begin
-            _RUNTIME_signalFailure()
-        end
-        broadcast "wauz"
-    end
-
-    script on message "wauz" () do begin
-        define x as x + 1
-        broadcast "foo"
-    end
-
-end
-
+end