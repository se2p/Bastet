/*
 *   BASTET Program Analysis and Verification Framework
 *
 *   Copyright 2019 by University of Passau (uni-passau.de)
 *    
 *   Maintained by Andreas Stahlbauer (firstname@lastname.net),
 *   see the file CONTRIBUTORS.md for the list of contributors.
 *
 *   Licensed under the Apache License, Version 2.0 (the "License");
 *   you may not use this file except in compliance with the License.
 *   You may obtain a copy of the License at
 *
 *       http://www.apache.org/licenses/LICENSE-2.0
 *
 *   Unless required by applicable law or agreed to in writing, software
 *   distributed under the License is distributed on an "AS IS" BASIS,
 *   WITHOUT WARRANTIES OR CONDITIONS OF ANY KIND, either express or implied.
 *   See the License for the specific language governing permissions and
 *   limitations under the License.
 *   
 */

import {AstNode} from "./AstNode";
import {ImplementMeForException} from "../../core/exceptions/ImplementMeException";
import {BeginAtomicStatement, EndAtomicStatement, ReturnStatement} from "./core/statements/ControlStatement";
import {CallStatement} from "./core/statements/CallStatement";
import {
    AddElementToStatement,
    DeleteAllFromStatement,
    DeleteIthFromStatement,
    InsertAtStatement,
    ReplaceElementAtStatement,
} from "./core/statements/ListStatement";
import {
    AndExpression,
    BooleanLiteral,
    BooleanVariableExpression,
    NegationExpression,
    NumEqualsExpression,
    NumGreaterEqualExpression,
    NumGreaterThanExpression,
    NumLessEqualExpression,
    NumLessThanExpression,
    OrExpression,
    StrContainsExpression,
    StrEqualsExpression,
    StrGreaterThanExpression,
    StrLessThanExpression,
} from "./core/expressions/BooleanExpression";
import {BranchingAssumeStatement, StrengtheningAssumeStatement} from "./core/statements/AssumeStatement";
import {StringLiteral, StringVariableExpression} from "./core/expressions/StringExpression";
import {ActorVariableExpression} from "./core/expressions/ActorExpression";
import {BroadcastAndWaitStatement, BroadcastMessageStatement} from "./core/statements/BroadcastMessageStatement";
import {CastExpression} from "./core/expressions/CastExpression";
import {CreateCloneOfStatement} from "./core/statements/CreateCloneOfStatement";
import {
    DeclareActorVariableStatement,
    DeclareStackVariableStatement,
    DeclareSystemVariableStatement,
} from "./core/statements/DeclarationStatement";
import {DeleteThisCloneStatement, StopAllStatement, StopThisStatement} from "./core/statements/TerminationStatement";
import {
    DivideExpression,
    FloatLiteral,
    IndexOfExpression,
    IntegerLiteral,
    LengthOfListExpression,
    LengthOfStringExpression,
    MinusExpression,
    ModuloExpression,
    MultiplyExpression,
    NumberVariableExpression,
    PlusExpression,
    TimerExpression,
} from "./core/expressions/NumberExpression";
import {EpsilonStatement} from "./core/statements/EpsilonStatement";
import {ExpressionStatement} from "./core/statements/ExpressionStatement";
import {
    InitializeAnalysisStatement,
    SignalTargetReachedStatement,
    TerminateProgramStatement,
} from "./core/statements/InternalStatement";
import {ResetTimerStatement} from "./core/statements/ResetTimerStatement";
import {StopOthersInActorStatement} from "./core/statements/StopOthersInActorStatement";
import {StoreEvalResultToVariableStatement} from "./core/statements/SetStatement";
import {VariableWithDataLocation} from "./core/Variable";
import {WaitUntilStatement} from "./core/statements/WaitUntilStatement";
import {
    CoreBoolExpressionVisitor,
    CoreNonCtrlStatementnVisitor,
    CoreNumberExpressionVisitor,
    CoreVisitor,
} from "./CoreVisitor";
import {CorePrintVisitor} from "./CorePrintVisitor";
<<<<<<< HEAD
import {PrecisionPopStatement, PrecisionPushStatement} from "./core/Precisions";
=======
import {BOOTSTRAP_FINISHED_MESSAGE_MSG} from "./core/Message";
>>>>>>> b373879e

export enum Action {
    DEFINE = "DEFINE",
    DECLARE = "DECLARE",
    METHOD_CALL = "METHOD_CALL",
    EPSILON = "EPSILON",
    MOUSE_MOVE = "MOUSE_MOVE",
    MOUSE_DOWN = "MOUSE_DOWN",
    MOUSE_UP = "MOUSE_UP",
    KEY_DOWN = "KEY_DOWN",
    KEY_UP = "KEY_UP",
    INITIAL_STATE = "INITIAL_STATE",
    WAIT = "WAIT",
    ENTER_ATOMIC = "ENTER_ATOMIC",
    LEAVE_ATOMIC = "LEAVE_ATOMIC",
    COLLAPSED_ATOMIC = "COLLAPSED_ATOMIC",
    REACHED_VIOLATION = "REACHED_VIOLATION",
    ANSWER = "ANSWER"
}

export class ActionWithWeight {
    constructor(public action: Action, public weight: number) {
    }

    public static readonly INITIAL_STATE = new ActionWithWeight(Action.INITIAL_STATE, 5);
    public static readonly DEFINE = new ActionWithWeight(Action.DEFINE, 1);
    public static readonly DECLARE = new ActionWithWeight(Action.DECLARE, 0);
    public static readonly METHOD_CALL = new ActionWithWeight(Action.METHOD_CALL, 2);
    public static readonly EPSILON = new ActionWithWeight(Action.EPSILON, 0);
    public static readonly ENTER_ATOMIC = new ActionWithWeight(Action.ENTER_ATOMIC, 3);
    public static readonly LEAVE_ATOMIC = new ActionWithWeight(Action.LEAVE_ATOMIC, 3);
    public static readonly REACHED_VIOLATION = new ActionWithWeight(Action.REACHED_VIOLATION, 2);

    public static isActionEpsilonLike(action: Action) {
        return !action || [
            Action.DEFINE,
            Action.DECLARE,
            Action.METHOD_CALL,
            Action.EPSILON,
            Action.ENTER_ATOMIC,
            Action.LEAVE_ATOMIC,
            Action.COLLAPSED_ATOMIC].includes(action);
    }
}

export class ErrorWitnessActionVisitor implements CoreVisitor<ActionWithWeight>, CoreBoolExpressionVisitor<ActionWithWeight>, CoreNumberExpressionVisitor<ActionWithWeight>,
CoreNonCtrlStatementnVisitor<ActionWithWeight>{

    private readonly printer = new CorePrintVisitor();

    visit(node: AstNode): ActionWithWeight {
        throw new ImplementMeForException(node.constructor.name);
    }

    visitReturnStatement(node: ReturnStatement): ActionWithWeight {
        return ActionWithWeight.EPSILON;
    }

    visitCallStatement(node: CallStatement): ActionWithWeight {
        if (node.assignResultTo.isPresent()) {
            return ActionWithWeight.DEFINE;
        } else {
            return ActionWithWeight.METHOD_CALL;
        }
    }

    visitAddElementToStatement(node: AddElementToStatement): ActionWithWeight {
        return ActionWithWeight.EPSILON;
    }

    visitAndExpression(node: AndExpression): ActionWithWeight {
        return ActionWithWeight.EPSILON;
    }

    visitPrecisionPopStatement(node: PrecisionPopStatement): ActionWithWeight {
        return ActionWithWeight.EPSILON;
    }

    visitPrecisionPushStatement(node: PrecisionPushStatement): ActionWithWeight {
        return ActionWithWeight.EPSILON;
    }

    visitBranchingAssumeStatement(node: BranchingAssumeStatement): ActionWithWeight {
        return ActionWithWeight.EPSILON;
    }

    visitStrengtheningAssumeStatement(node: StrengtheningAssumeStatement): ActionWithWeight {
        return ActionWithWeight.EPSILON;
    }

    visitBeginAtomicStatement(node: BeginAtomicStatement): ActionWithWeight {
        return ActionWithWeight.ENTER_ATOMIC;
    }

    visitBooleanLiteral(node: BooleanLiteral): ActionWithWeight {
        return ActionWithWeight.EPSILON;
    }

    visitBooleanVariableExpression(node: BooleanVariableExpression): ActionWithWeight {
        return ActionWithWeight.EPSILON;
    }

    visitStringVariableExpression(node: StringVariableExpression): ActionWithWeight {
        return ActionWithWeight.EPSILON;
    }

    visitActorVariableExpression(node: ActorVariableExpression): ActionWithWeight {
        return ActionWithWeight.EPSILON;
    }

    visitBroadcastAndWaitStatement(node: BroadcastAndWaitStatement): ActionWithWeight {
        const broadcast = node.msg.messageid.accept(this.printer);

        return broadcast === `"${BOOTSTRAP_FINISHED_MESSAGE_MSG}"` ? ActionWithWeight.INITIAL_STATE : ActionWithWeight.EPSILON;
    }

    visitBroadcastMessageStatement(node: BroadcastMessageStatement): ActionWithWeight {
        return ActionWithWeight.EPSILON;
    }

    visitCastExpression(node: CastExpression): ActionWithWeight {
        return ActionWithWeight.EPSILON;
    }

    visitCreateCloneOfStatement(node: CreateCloneOfStatement): ActionWithWeight {
        return ActionWithWeight.EPSILON;
    }

    visitDeclareActorVariableStatement(node: DeclareActorVariableStatement): ActionWithWeight {
        return ActionWithWeight.DECLARE;
    }

    visitDeclareStackVariableStatement(node: DeclareStackVariableStatement): ActionWithWeight {
        return ActionWithWeight.DECLARE;
    }

    visitDeclareSystemVariableStatement(node: DeclareSystemVariableStatement): ActionWithWeight {
        return ActionWithWeight.DECLARE;
    }

    visitDeleteFromAllStatement(node: DeleteAllFromStatement): ActionWithWeight {
        return ActionWithWeight.EPSILON;
    }

    visitDeleteIthFromStatement(node: DeleteIthFromStatement): ActionWithWeight {
        return ActionWithWeight.EPSILON;
    }

    visitDeleteThisCloneStatement(node: DeleteThisCloneStatement): ActionWithWeight {
        return ActionWithWeight.EPSILON;
    }

    visitDivideExpression(node: DivideExpression): ActionWithWeight {
        return ActionWithWeight.EPSILON;
    }

    visitEndAtomicStatement(node: EndAtomicStatement): ActionWithWeight {
        return ActionWithWeight.LEAVE_ATOMIC;
    }

    visitEpsilonStatement(node: EpsilonStatement): ActionWithWeight {
        return ActionWithWeight.EPSILON;
    }

    visitExpressionStatement(node: ExpressionStatement): ActionWithWeight {
        return ActionWithWeight.EPSILON;
    }

    visitFloatLiteral(node: FloatLiteral): ActionWithWeight {
        return ActionWithWeight.EPSILON;
    }

    visitStringLiteral(node: StringLiteral): ActionWithWeight {
        return ActionWithWeight.EPSILON;
    }

    visitIndexOfExpression(node: IndexOfExpression): ActionWithWeight {
        return ActionWithWeight.EPSILON;
    }

    visitInitializeAnalysisStatement(node: InitializeAnalysisStatement): ActionWithWeight {
        return ActionWithWeight.EPSILON;
    }

    visitInsertAtStatement(node: InsertAtStatement): ActionWithWeight {
        return ActionWithWeight.EPSILON;
    }

    visitIntegerLiteral(node: IntegerLiteral): ActionWithWeight {
        return ActionWithWeight.EPSILON;
    }

    visitLengthOListExpression(node: LengthOfListExpression): ActionWithWeight {
        return ActionWithWeight.EPSILON;
    }

    visitLengthOfStringExpression(node: LengthOfStringExpression): ActionWithWeight {
        return ActionWithWeight.EPSILON;
    }

    visitMinusExpression(node: MinusExpression): ActionWithWeight {
        return ActionWithWeight.EPSILON;
    }

    visitModuloExpression(node: ModuloExpression): ActionWithWeight {
        return ActionWithWeight.EPSILON;
    }

    visitMultiplyExpression(node: MultiplyExpression): ActionWithWeight {
        return ActionWithWeight.EPSILON;
    }

    visitNegationExpression(node: NegationExpression): ActionWithWeight {
        return ActionWithWeight.EPSILON;
    }

    visitNumEqualsExpression(node: NumEqualsExpression): ActionWithWeight {
        return ActionWithWeight.EPSILON;
    }

    visitNumGreaterEqualExpression(node: NumGreaterEqualExpression): ActionWithWeight {
        return ActionWithWeight.EPSILON;
    }

    visitNumGreaterThanExpression(node: NumGreaterThanExpression): ActionWithWeight {
        return ActionWithWeight.EPSILON;
    }

    visitNumLessEqualExpression(node: NumLessEqualExpression): ActionWithWeight {
        return ActionWithWeight.EPSILON;
    }

    visitNumLessThanExpression(node: NumLessThanExpression): ActionWithWeight {
        return ActionWithWeight.EPSILON;
    }

    visitNumberVariableExpression(node: NumberVariableExpression): ActionWithWeight {
        return ActionWithWeight.EPSILON;
    }

    visitOrExpression(node: OrExpression): ActionWithWeight {
        return ActionWithWeight.EPSILON;
    }

    visitPlusExpression(node: PlusExpression): ActionWithWeight {
        return ActionWithWeight.EPSILON;
    }

    visitReplaceElementAtStatement(node: ReplaceElementAtStatement): ActionWithWeight {
        return ActionWithWeight.EPSILON;
    }

    visitResetTimerStatement(node: ResetTimerStatement): ActionWithWeight {
        return ActionWithWeight.EPSILON;
    }

    visitSignalTargetReachedStatement(node: SignalTargetReachedStatement): ActionWithWeight {
        return ActionWithWeight.REACHED_VIOLATION;
    }

    visitStopAllStatement(node: StopAllStatement): ActionWithWeight {
        return ActionWithWeight.EPSILON;
    }

    visitStopOthersInActorStatement(node: StopOthersInActorStatement): ActionWithWeight {
        return ActionWithWeight.EPSILON;
    }

    visitStopThisStatement(node: StopThisStatement): ActionWithWeight {
        return ActionWithWeight.EPSILON;
    }

    visitStoreEvalResultToVariableStatement(node: StoreEvalResultToVariableStatement): ActionWithWeight {
        return ActionWithWeight.DEFINE;
    }

    visitStrContainsExpression(node: StrContainsExpression): ActionWithWeight {
        return ActionWithWeight.EPSILON;
    }

    visitStrEqualsExpression(node: StrEqualsExpression): ActionWithWeight {
        return ActionWithWeight.EPSILON;
    }

    visitStrGreaterThanExpression(node: StrGreaterThanExpression): ActionWithWeight {
        return ActionWithWeight.EPSILON;
    }

    visitStrLessThanExpression(node: StrLessThanExpression): ActionWithWeight {
        return ActionWithWeight.EPSILON;
    }

    visitTerminateProgramStatement(node: TerminateProgramStatement): ActionWithWeight {
        return ActionWithWeight.EPSILON;
    }

    visitTimerExpression(node: TimerExpression): ActionWithWeight {
        return ActionWithWeight.EPSILON;
    }

    visitVariableWithDataLocation(node: VariableWithDataLocation): ActionWithWeight {
        return ActionWithWeight.EPSILON;
    }

    visitWaitUntilStatement(node: WaitUntilStatement): ActionWithWeight {
        return ActionWithWeight.EPSILON;
    }
}<|MERGE_RESOLUTION|>--- conflicted
+++ resolved
@@ -92,11 +92,8 @@
     CoreVisitor,
 } from "./CoreVisitor";
 import {CorePrintVisitor} from "./CorePrintVisitor";
-<<<<<<< HEAD
 import {PrecisionPopStatement, PrecisionPushStatement} from "./core/Precisions";
-=======
 import {BOOTSTRAP_FINISHED_MESSAGE_MSG} from "./core/Message";
->>>>>>> b373879e
 
 export enum Action {
     DEFINE = "DEFINE",
@@ -108,6 +105,8 @@
     MOUSE_UP = "MOUSE_UP",
     KEY_DOWN = "KEY_DOWN",
     KEY_UP = "KEY_UP",
+    MOUSE_INPUT = "MOUSE_INPUT",
+    KEY_PRESSED = "KEY_PRESSED",
     INITIAL_STATE = "INITIAL_STATE",
     WAIT = "WAIT",
     ENTER_ATOMIC = "ENTER_ATOMIC",
@@ -126,6 +125,7 @@
     public static readonly DECLARE = new ActionWithWeight(Action.DECLARE, 0);
     public static readonly METHOD_CALL = new ActionWithWeight(Action.METHOD_CALL, 2);
     public static readonly EPSILON = new ActionWithWeight(Action.EPSILON, 0);
+    public static readonly MOUSE_INPUT = new ActionWithWeight(Action.MOUSE_INPUT, 2);
     public static readonly ENTER_ATOMIC = new ActionWithWeight(Action.ENTER_ATOMIC, 3);
     public static readonly LEAVE_ATOMIC = new ActionWithWeight(Action.LEAVE_ATOMIC, 3);
     public static readonly REACHED_VIOLATION = new ActionWithWeight(Action.REACHED_VIOLATION, 2);
