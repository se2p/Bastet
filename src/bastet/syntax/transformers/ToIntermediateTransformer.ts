--- conflicted
+++ resolved
@@ -406,11 +406,8 @@
     private indexByIdLookupMethods: Map<Identifier, MethodDefinition> = new Map();
     private idByIndexLookupMethods: Map<Identifier, MethodDefinition> = new Map();
     private numGraphicsMethods: Map<Identifier, MethodDefinition> = new Map();
-<<<<<<< HEAD
-=======
     private getImageWidthMethods: Map<Identifier, MethodDefinition> = new Map();
     private getImageHeightMethods: Map<Identifier, MethodDefinition> = new Map();
->>>>>>> fbf61cb8
 
     constructor(config: TransformerConfig, methodLibrary: App,
                 typeInformationStorage: TypeInformationStorage, filePath: string) {
@@ -690,14 +687,10 @@
                 this.indexByIdLookupMethods.set(ident, indexByIdLookup);
                 let numGraphics = LookupTransformer.buildGetNumGraphics(this._currentActor, resouceDefs, this._filePath)
                 this.numGraphicsMethods.set(ident, numGraphics);
-<<<<<<< HEAD
-
-=======
                 var imageHeight = LookupTransformer.buildGetImageHeightLookup(this._currentActor, resouceDefs, this._filePath);
                 this.getImageHeightMethods.set(ident, imageHeight);
                 var imageWidth = LookupTransformer.buildGetImageWidthLookup(this._currentActor, resouceDefs, this._filePath);
                 this.getImageWidthMethods.set(ident, imageWidth);
->>>>>>> fbf61cb8
 
                 // Variable declarations and initializations
                 declarations = ctx.actorComponentsDefinition().declarationStmtList().accept(this);
@@ -809,23 +802,13 @@
             } else if (methodIdent.text.includes("getGraphicPixels")) {
                 return TransformerResult.withNode(this.graphicLookupMethods.get(this._currentActor))
             } else if (methodIdent.text.includes("getImageHeight")) {
-<<<<<<< HEAD
-                throw new ImplementMeException()
-            } else if (methodIdent.text.includes("getImageWidth")) {
-                throw new ImplementMeException()
-=======
                 return TransformerResult.withNode(this.getImageHeightMethods.get(this._currentActor))
             } else if (methodIdent.text.includes("getImageWidth")) {
                 return TransformerResult.withNode(this.getImageWidthMethods.get(this._currentActor))
->>>>>>> fbf61cb8
             } else {
                 throw new ImplementMeException()
             }
 
-<<<<<<< HEAD
-
-=======
->>>>>>> fbf61cb8
             // const resultDeclaration = ctx.methodResultDeclaration().accept(this).nodeOnly() as ResultDeclaration;
             // return TransformerResult.withNode(new MethodDefinition(
             //     methodIdent,
