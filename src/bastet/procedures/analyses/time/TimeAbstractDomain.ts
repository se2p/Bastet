--- conflicted
+++ resolved
@@ -24,10 +24,9 @@
 import {ImplementMeException} from "../../../core/exceptions/ImplementMeException";
 import {Map as ImmMap, List as ImmList, Record as ImmRec} from "immutable"
 import {SingletonStateWrapper} from "../AbstractStates";
-import { ConcreteDomain, ConcreteElement, ConcreteStringList } from '../../domains/ConcreteElements'
+import {ConcreteDomain, ConcreteElement} from "../../domains/ConcreteElements";
 import {Preconditions} from "../../../utils/Preconditions";
 import {BlockId} from "../../../syntax/ast/core/statements/ControlStatement";
-import { AbstractStringList } from '../../domains/StringListAbstractDomain'
 
 
 export interface TimeStateAttribs extends AbstractElement, SingletonStateWrapper {
@@ -151,11 +150,7 @@
     }
 
     concretizeOne(element: TimeState): ConcreteElement {
-<<<<<<< HEAD
-        throw new ImplementMeException();
-=======
         return this._wrapped.concretizeOne(element);
->>>>>>> 1ee15645
     }
 
     widen(element: TimeState, precision: AbstractionPrecision): TimeState {
