/*
 *   BASTET Program Analysis and Verification Framework
 *
 *   Copyright 2020 by University of Passau (uni-passau.de)
 *
 *   See the file CONTRIBUTORS.md for the list of contributors.
 *
 *   Please make sure to CITE this work in your publications if you
 *   build on this work. Some of our maintainers or contributors might
 *   be interested in actively CONTRIBUTING to your research project.
 *
 *   Licensed under the Apache License, Version 2.0 (the "License");
 *   you may not use this file except in compliance with the License.
 *   You may obtain a copy of the License at
 *
 *       http://www.apache.org/licenses/LICENSE-2.0
 *
 *   Unless required by applicable law or agreed to in writing, software
 *   distributed under the License is distributed on an "AS IS" BASIS,
 *   WITHOUT WARRANTIES OR CONDITIONS OF ANY KIND, either express or implied.
 *   See the License for the specific language governing permissions and
 *   limitations under the License.
 *
 */

import {ProgramAnalysis, WrappingProgramAnalysis} from "../ProgramAnalysis";
import {AbstractState} from "../../../lattices/Lattice";
import {Preconditions} from "../../../utils/Preconditions";
import {AnalysisStatistics} from "../AnalysisStatistics";
import {ConcreteElement} from "../../domains/ConcreteElements";
import {Property} from "../../../syntax/Property";
import {FrontierSet, PartitionKey, ReachedSet} from "../../algorithms/StateSet";
import {App} from "../../../syntax/app/App";
import {AbstractDomain} from "../../domains/AbstractDomain";
import {Refiner, Unwrapper} from "../Refiner";
import {Set as ImmSet} from "immutable";
import {LexiKey} from "../../../utils/Lexicographic";
import {AccessibilityRelation} from "../Accessibility";


export class StatsAnalysis<C extends ConcreteElement, E extends AbstractState, F extends AbstractState>
    implements WrappingProgramAnalysis<C, E, F>, Unwrapper<E, E> {

    private readonly _wrappedAnalysis: ProgramAnalysis<any, any, F>;

    private readonly _statistics: AnalysisStatistics;
    private readonly _succStats: AnalysisStatistics;
    private readonly _widenStats: AnalysisStatistics;
    private readonly _stopStats: AnalysisStatistics;
    private readonly _mergeStats: AnalysisStatistics;
    private readonly _mergeIntoStats: AnalysisStatistics;
    private readonly _targetStats: AnalysisStatistics;
    private readonly _otherStats: AnalysisStatistics;
    private readonly _joinStats: AnalysisStatistics;
    private readonly _testifyStats: AnalysisStatistics;

    constructor(wrappedAnalysis: ProgramAnalysis<any, any, F>, statistics: AnalysisStatistics) {
        this._statistics = Preconditions.checkNotUndefined(statistics).withContext(wrappedAnalysis.constructor.name);
        this._succStats = this._statistics.withContext("abstractSucc");
        this._widenStats = this._statistics.withContext("widening");
        this._stopStats = this._statistics.withContext("stop");
        this._mergeStats = this._statistics.withContext("merge");
        this._mergeIntoStats = this._statistics.withContext("mergeInto");
        this._joinStats = this._statistics.withContext("join");
        this._targetStats = this._statistics.withContext("target");
        this._testifyStats = this._statistics.withContext("testify");
        this._otherStats = this._statistics.withContext("other");

        this._wrappedAnalysis = Preconditions.checkNotUndefined(wrappedAnalysis);
    }

    abstractSucc(fromState: E): Iterable<E> {
        return this._succStats.runWithTimer(() => {
            return this._wrappedAnalysis.abstractSucc(fromState);
        });
    }

    initialStatesFor(task: App): E[] {
        return this._otherStats.runWithTimer(() => {
            return this._wrappedAnalysis.initialStatesFor(task);
        });
    }

<<<<<<< HEAD
    accessibility(reached: ReachedSet<F>, state: F): AccessibilityRelation<E, F> {
       return this._wrappedAnalysis.accessibility(reached, state);
    }

    join(state1: E, state2: E): E {
        return this._joinStats.runWithTimer(() => {
            return this._wrappedAnalysis.join(state1, state2);
        });
    }

=======
>>>>>>> 0b54c099
    merge(state1: E, state2: E): E {
        return this._mergeStats.runWithTimer(() => {
            return this._wrappedAnalysis.merge(state1, state2);
        });
    }

    shouldMerge(state1: E, state2: E): boolean {
        return this._mergeStats.runWithTimer(() => {
            return this._wrappedAnalysis.shouldMerge(state1, state2);
        });
    }

    stop(state: E, reached: Iterable<F>, unwrapper: (F) => E): boolean {
        return this._stopStats.runWithTimer(() => {
            return this._wrappedAnalysis.stop(state, reached, (e) => this.unwrap(unwrapper(e)));
        });
    }

    mergeInto(state: E, frontier: FrontierSet<F>, reached: ReachedSet<F>, unwrapper: (F) => E, wrapper: (E) => F): [FrontierSet<F>, ReachedSet<F>] {
        return this._mergeIntoStats.runWithTimer(() => {
            return this._wrappedAnalysis.mergeInto(state, frontier, reached, (e) => this.unwrap(unwrapper(e)), (e) => e);
        });
    }

    target(state: E): Property[] {
        return this._targetStats.runWithTimer(() => {
            return this._wrappedAnalysis.target(state);
        });
    }

    widen(state: E, reached: Iterable<F>): E {
        return this._widenStats.runWithTimer(() => {
            return this._wrappedAnalysis.widen(state, reached);
        });
    }

    createStateSets(): [FrontierSet<F>, ReachedSet<F>] {
        return this._wrappedAnalysis.createStateSets();
    }

    get abstractDomain(): AbstractDomain<C, E> {
        return this._wrappedAnalysis.abstractDomain;
    }

    get refiner(): Refiner<F> {
        return this._wrappedAnalysis.refiner;
    }

    get wrappedAnalysis(): ProgramAnalysis<any, any, F> {
        return this._wrappedAnalysis;
    }

    get statistics(): AnalysisStatistics {
        return this._statistics;
    }

    get succStats(): AnalysisStatistics {
        return this._succStats;
    }

    get widenStats(): AnalysisStatistics {
        return this._widenStats;
    }

    get stopStats(): AnalysisStatistics {
        return this._stopStats;
    }

    get mergeStats(): AnalysisStatistics {
        return this._mergeStats;
    }

    get targetStats(): AnalysisStatistics {
        return this._targetStats;
    }

    get otherStats(): AnalysisStatistics {
        return this._otherStats;
    }

    get joinStats(): AnalysisStatistics {
        return this._joinStats;
    }

    get mergeIntoStats(): AnalysisStatistics {
        return this._mergeIntoStats;
    }

    unwrap(e: E): E {
        return e;
    }

    widenPartitionOf(ofState: E, reached: ReachedSet<F>): Iterable<F> {
        return this.wrappedAnalysis.widenPartitionOf(ofState, reached);
    }

    stopPartitionOf(ofState: E, reached: ReachedSet<F>): Iterable<F> {
        return this.wrappedAnalysis.stopPartitionOf(ofState, reached);
    }

    mergePartitionOf(ofState: E, reached: ReachedSet<F>): Iterable<F> {
        return this.wrappedAnalysis.mergePartitionOf(ofState, reached);
    }

    getPartitionKeys(element: E): ImmSet<PartitionKey> {
        return this.wrappedAnalysis.getPartitionKeys(element);
    }

    handleViolatingState(reached: ReachedSet<F>, violating: F) {
        return this.wrappedAnalysis.handleViolatingState(reached, violating);
    }

    compareStateOrder(a: E, b: E): number {
        return this.wrappedAnalysis.compareStateOrder(a, b);
    }

    getLexiOrderKey(ofState: E): LexiKey {
        return this.wrappedAnalysis.getLexiOrderKey(ofState);
    }

    getLexiDiffKey(ofState: E): LexiKey {
        return this.wrappedAnalysis.getLexiDiffKey(ofState);
    }

    finalizeResults(frontier: FrontierSet<F>, reached: ReachedSet<F>) {
        return this.wrappedAnalysis.finalizeResults(frontier, reached);
    }

    testify(accessibility: AccessibilityRelation<E, F>, state: F): AccessibilityRelation<E, F> {
        return this._testifyStats.runWithTimer(() => {
            return this.wrappedAnalysis.testify(accessibility, state);
        });
    }

    testifyConcrete(accessibility: AccessibilityRelation<E, F>, state: F): Iterable<ConcreteElement[]> {
        return this._testifyStats.runWithTimer(() => {
            return this.wrappedAnalysis.testifyConcrete(accessibility, state);
        });
    }

    testifyConcreteOne(accessibility: AccessibilityRelation<E, F>, state: F): Iterable<ConcreteElement[]> {
        return this._testifyStats.runWithTimer(() => {
            return this.wrappedAnalysis.testifyConcreteOne(accessibility, state);
        });
    }

    testifyOne(accessibility: AccessibilityRelation<E, F>, state: F): AccessibilityRelation<E, F> {
        return this._testifyStats.runWithTimer(() => {
            return this.wrappedAnalysis.testifyOne(accessibility, state);
        });
    }

}
<|MERGE_RESOLUTION|>--- conflicted
+++ resolved
@@ -81,19 +81,10 @@
         });
     }
 
-<<<<<<< HEAD
     accessibility(reached: ReachedSet<F>, state: F): AccessibilityRelation<E, F> {
        return this._wrappedAnalysis.accessibility(reached, state);
     }
 
-    join(state1: E, state2: E): E {
-        return this._joinStats.runWithTimer(() => {
-            return this._wrappedAnalysis.join(state1, state2);
-        });
-    }
-
-=======
->>>>>>> 0b54c099
     merge(state1: E, state2: E): E {
         return this._mergeStats.runWithTimer(() => {
             return this._wrappedAnalysis.merge(state1, state2);
