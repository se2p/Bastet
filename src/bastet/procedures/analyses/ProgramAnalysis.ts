--- conflicted
+++ resolved
@@ -57,7 +57,9 @@
      */
     abstractDomain: AbstractDomain<C, E>;
 
-<<<<<<< HEAD
+    /**
+     * A refiner component for abstraction precision refinement.
+     */
     refiner: Refiner<F>;
 
 }
@@ -65,12 +67,6 @@
 export interface AccessibilityOperator<E extends AbstractElement, F extends AbstractState> {
 
     accessibility(reached: ReachedSet<F>, state: F): AccessibilityRelation<E, F>;
-=======
-    /**
-     * A refiner component for abstraction precision refinement.
-     */
-    refiner: Refiner<E>;
->>>>>>> 0b54c099
 
 }
 
