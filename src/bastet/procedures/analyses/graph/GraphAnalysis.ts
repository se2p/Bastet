--- conflicted
+++ resolved
@@ -145,13 +145,9 @@
         if (this._config.witnessHandler == 'DoNothing') {
             this._witnessHandler = DummyHandler.create();
         } else if (this._config.witnessHandler == 'ExportWitness') {
-<<<<<<< HEAD
             this._witnessHandler = new WitnessExporter(this, this._task);
-=======
-            this._witnessHandler = new WitnessExporter();
         } else if (this._config.witnessHandler == 'ExportPath') {
             this._witnessHandler = new PathExporter(this, this);
->>>>>>> 1ee15645
         } else {
             throw new IllegalArgumentException("Illegal witness handler configuration");
         }
