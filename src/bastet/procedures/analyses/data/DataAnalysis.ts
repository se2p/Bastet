/*
 *   BASTET Program Analysis and Verification Framework
 *
 *   Copyright 2019 by University of Passau (uni-passau.de)
 *
 *   Maintained by Andreas Stahlbauer (firstname@lastname.net)
 *
 *   Licensed under the Apache License, Version 2.0 (the "License");
 *   you may not use this file except in compliance with the License.
 *   You may obtain a copy of the License at
 *
 *       http://www.apache.org/licenses/LICENSE-2.0
 *
 *   Unless required by applicable law or agreed to in writing, software
 *   distributed under the License is distributed on an "AS IS" BASIS,
 *   WITHOUT WARRANTIES OR CONDITIONS OF ANY KIND, either express or implied.
 *   See the License for the specific language governing permissions and
 *   limitations under the License.
 *
 */

import {MergeOperator, ProgramAnalysisWithLabels} from "../ProgramAnalysis";
import {DataAbstractDomain, DataAbstractState} from "./DataAbstractDomain";
import {AbstractDomain} from "../../domains/AbstractDomain";
import {App} from "../../../syntax/app/App";
import {LabeledTransferRelation} from "../TransferRelation";
import {ProgramOperation} from "../../../syntax/app/controlflow/ops/ProgramOperation";
import {DataTransferRelation} from "./DataTransferRelation";
import {ConcreteMemory} from "../../domains/ConcreteElements";
import {Preconditions} from "../../../utils/Preconditions";
import {
    AbstractNumber,
    AbstractTheories,
    BooleanTheory,
    FloatTheory,
    IntegerTheory,
    ListTheory,
    NumberTheory,
    RealTheory,
    StringTheory,
    TransformerTheories
} from "../../domains/MemoryTransformer";
import {
    BooleanFormula,
    FirstOrderFormula,
    FloatFormula,
    IntegerFormula,
    ListFormula,
    RealFormula,
    StringFormula
} from "../../../utils/ConjunctiveNormalForm";
import {PropositionalFormula} from "../../../utils/bdd/BDD";
import {AbstractElement, AbstractState, LatticeWithComplements} from "../../../lattices/Lattice";
import {DataRefiner} from "./DataRefiner";
import {Refiner} from "../Refiner";
import {Property} from "../../../syntax/Property";
import {FrontierSet, PartitionKey, ReachedSet, StateSet} from "../../algorithms/StateSet";
import {AnalysisStatistics} from "../AnalysisStatistics";
import {Concern} from "../../../syntax/Concern";
import {ImplementMeException} from "../../../core/exceptions/ImplementMeException";
import {BastetConfiguration} from "../../../utils/BastetConfiguration";
import {StandardMergeOperatorFactory} from "../Operators";
import {IllegalArgumentException} from "../../../core/exceptions/IllegalArgumentException";
import {List as ImmList, Set as ImmSet} from "immutable";
import {FloatType, IntegerType, ScratchType} from "../../../syntax/ast/core/ScratchType";
import {LexiKey} from "../../../utils/Lexicographic";
<<<<<<< HEAD
import {FirstOrderLattice} from "../../domains/FirstOrderDomain";
=======
import {SystemVariables} from "../../../syntax/app/SystemVariables";
>>>>>>> eb6292f4


export class DataAnalysisConfig extends BastetConfiguration {

    constructor(dict: {}) {
        super(dict, ['DataAnalysis']);
    }

    get mergeOperator(): string {
        return this.getStringProperty('merge-operator', 'JOIN');
    }

    get encodeFloatsAs(): string {
        return this.getStringProperty('encode-floats-as', "Reals");
    }

}

export class Theories implements TransformerTheories<FirstOrderFormula, BooleanFormula, IntegerFormula, RealFormula, FloatFormula, StringFormula, ListFormula> {

    private readonly _wrapped: AbstractTheories<FirstOrderFormula, BooleanFormula, IntegerFormula, RealFormula, FloatFormula, StringFormula, ListFormula>;

    private readonly _encodeFloatsAs: RealTheory<AbstractNumber, IntegerFormula, RealFormula, FloatFormula, BooleanFormula, StringFormula>;

    constructor(encodeFloatsAs: string, wrapped: AbstractTheories<FirstOrderFormula, BooleanFormula, IntegerFormula, RealFormula, FloatFormula, StringFormula, ListFormula>) {
        this._wrapped = Preconditions.checkNotUndefined(wrapped);
        if (encodeFloatsAs.toUpperCase() == "REALS") {
            this._encodeFloatsAs = this._wrapped.realTheory;
        } else if (encodeFloatsAs.toUpperCase() == "FLOATS") {
            this._encodeFloatsAs = this._wrapped.floatTheory;
        } else {
            throw new IllegalArgumentException();
        }
    }

    get boolTheory(): BooleanTheory<BooleanFormula> {
        return this._wrapped.boolTheory;
    }

    get floatTheory(): FloatTheory<FloatFormula, IntegerFormula, RealFormula, FloatFormula, BooleanFormula, StringFormula> {
        return this._wrapped.floatTheory;
    }

    get intTheory(): IntegerTheory<IntegerFormula, IntegerFormula, RealFormula, FloatFormula, BooleanFormula, StringFormula> {
        return this._wrapped.intTheory;
    }

    get listTheory(): ListTheory<ListFormula> {
        return this._wrapped.listTheory;
    }

    get realTheory(): RealTheory<RealFormula, IntegerFormula, RealFormula, FloatFormula, BooleanFormula, StringFormula> {
        return this._wrapped.realTheory;
    }

    get stringTheory(): StringTheory<StringFormula, BooleanFormula, IntegerFormula, RealFormula, FloatFormula> {
        return this._wrapped.stringTheory;
    }

    getNumberTheoryFor(t: ScratchType): NumberTheory<AbstractNumber, IntegerFormula, RealFormula, FloatFormula, BooleanFormula, StringFormula> {
        if (t == IntegerType.instance()) {
            return this.intTheory;
        } else if (t == FloatType.instance()) {
            return this._encodeFloatsAs;
        }

        throw new IllegalArgumentException("Unknown number type to map theory to");
    }

    getNumberTheoryOf(e: AbstractNumber): NumberTheory<AbstractNumber, IntegerFormula, RealFormula, FloatFormula, BooleanFormula, StringFormula> {
        return this._wrapped.getNumberTheoryOf(e);
    }

    simplify(element: FirstOrderFormula): FirstOrderFormula {
        return this._wrapped.simplify(element);
    }

}

export class DataAnalysis implements ProgramAnalysisWithLabels<ConcreteMemory, DataAbstractState, AbstractState>,
    LabeledTransferRelation<DataAbstractState> {

    private readonly _theories: TransformerTheories<FirstOrderFormula, BooleanFormula, IntegerFormula, RealFormula, FloatFormula, StringFormula, ListFormula>;

    private readonly _abstractDomain: DataAbstractDomain;

    private readonly _transferRelation: DataTransferRelation;

    private readonly _refiner: DataRefiner;

    private readonly _statistics: AnalysisStatistics;

    private readonly _config: DataAnalysisConfig;

    private readonly _mergeOp: MergeOperator<DataAbstractState>;

<<<<<<< HEAD
    constructor(config:{}, folLattice: FirstOrderLattice<FirstOrderFormula>, propLattice: LatticeWithComplements<PropositionalFormula>,
=======
    constructor(config: {},
                folLattice: LatticeWithComplements<FirstOrderFormula>, propLattice: LatticeWithComplements<PropositionalFormula>,
>>>>>>> eb6292f4
                theories: AbstractTheories<FirstOrderFormula, BooleanFormula, IntegerFormula, RealFormula, FloatFormula, StringFormula, ListFormula>,
                statistics: AnalysisStatistics) {
        Preconditions.checkNotUndefined(folLattice);
        Preconditions.checkNotUndefined(propLattice);

        this._config = new DataAnalysisConfig(config);
        this._theories = new Theories(this._config.encodeFloatsAs, Preconditions.checkNotUndefined(theories));
        this._abstractDomain = new DataAbstractDomain(folLattice, propLattice);
        this._transferRelation = new DataTransferRelation(this._abstractDomain, this._theories);
        this._refiner = new DataRefiner(this._abstractDomain.lattice);
        this._statistics = Preconditions.checkNotUndefined(statistics).withContext(this.constructor.name);
        this._mergeOp = StandardMergeOperatorFactory.create(this._config.mergeOperator, this._abstractDomain);
    }

    abstractSucc(fromState: DataAbstractState): Iterable<DataAbstractState> {
        return this._transferRelation.abstractSucc(fromState);
    }

    join(state1: DataAbstractState, state2: DataAbstractState): DataAbstractState {
        return this._abstractDomain.lattice.join(state1, state2);
    }

    shouldMerge(state1: DataAbstractState, state2: DataAbstractState): boolean {
        return this._mergeOp.shouldMerge(state1, state2);
    }

    merge(state1: DataAbstractState, state2: DataAbstractState): DataAbstractState {
        return this.join(state1, state2);
    }

    stop(state: DataAbstractState, reached: Iterable<AbstractElement>, unwrapper: (AbstractElement) => DataAbstractState): boolean {
        for (const r of reached) {
            if (unwrapper(r).equals(state)) {
                return true;
            }
        }
        return false;
    }

    target(state: DataAbstractState): Property[] {
        return [];
    }

    widen(state: DataAbstractState): DataAbstractState {
        return state;
    }

    initialStatesFor(task: App): DataAbstractState[] {
        return [this._abstractDomain.lattice.top()];
    }

    abstractSuccFor(fromState: DataAbstractState, op: ProgramOperation, co: Concern): Iterable<DataAbstractState> {
        Preconditions.checkNotUndefined(fromState);
        Preconditions.checkNotUndefined(op);
        return this._transferRelation.abstractSuccFor(fromState, op, co);
    }

    get abstractDomain(): AbstractDomain<ConcreteMemory, DataAbstractState> {
        return this._abstractDomain;
    }

    get refiner(): Refiner<DataAbstractState> {
        return this._refiner;
    }

    createStateSets(): [FrontierSet<AbstractState>, ReachedSet<AbstractState>] {
        throw new ImplementMeException();
    }

    mergeInto(state: DataAbstractState, frontier: FrontierSet<AbstractState>, reached: ReachedSet<AbstractState>, unwrapper: (AbstractElement) => DataAbstractState, wrapper: (E) => AbstractElement): [FrontierSet<AbstractState>, ReachedSet<AbstractState>] {
        throw new ImplementMeException();
    }

    partitionOf(ofState: DataAbstractState, reached: StateSet<AbstractState>): Iterable<AbstractState> {
        return reached;
    }

    getPartitionKeys(element: DataAbstractState): ImmSet<PartitionKey> {
        return ImmSet([new PartitionKey(ImmList())]);
    }

    handleViolatingState(reached: ReachedSet<AbstractState>, violating: AbstractState) {
        throw new ImplementMeException();
    }

    compareStateOrder(a: DataAbstractState, b: DataAbstractState): number {
        throw new ImplementMeException();
    }

    getLexiOrderKey(ofState: DataAbstractState): LexiKey {
        return new LexiKey([]);
    }

    finalizeResults(frontier: FrontierSet<AbstractState>, reached: ReachedSet<AbstractState>) {
    }

}<|MERGE_RESOLUTION|>--- conflicted
+++ resolved
@@ -64,11 +64,8 @@
 import {List as ImmList, Set as ImmSet} from "immutable";
 import {FloatType, IntegerType, ScratchType} from "../../../syntax/ast/core/ScratchType";
 import {LexiKey} from "../../../utils/Lexicographic";
-<<<<<<< HEAD
 import {FirstOrderLattice} from "../../domains/FirstOrderDomain";
-=======
 import {SystemVariables} from "../../../syntax/app/SystemVariables";
->>>>>>> eb6292f4
 
 
 export class DataAnalysisConfig extends BastetConfiguration {
@@ -165,12 +162,8 @@
 
     private readonly _mergeOp: MergeOperator<DataAbstractState>;
 
-<<<<<<< HEAD
-    constructor(config:{}, folLattice: FirstOrderLattice<FirstOrderFormula>, propLattice: LatticeWithComplements<PropositionalFormula>,
-=======
     constructor(config: {},
-                folLattice: LatticeWithComplements<FirstOrderFormula>, propLattice: LatticeWithComplements<PropositionalFormula>,
->>>>>>> eb6292f4
+                folLattice: FirstOrderLattice<FirstOrderFormula>, propLattice: LatticeWithComplements<PropositionalFormula>,
                 theories: AbstractTheories<FirstOrderFormula, BooleanFormula, IntegerFormula, RealFormula, FloatFormula, StringFormula, ListFormula>,
                 statistics: AnalysisStatistics) {
         Preconditions.checkNotUndefined(folLattice);
