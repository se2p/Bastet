/*
 *   BASTET Program Analysis and Verification Framework
 *
 *   Copyright 2020 by University of Passau (uni-passau.de)
 *
 *   See the file CONTRIBUTORS.md for the list of contributors.
 *
 *   Please make sure to CITE this work in your publications if you
 *   build on this work. Some of our maintainers or contributors might
 *   be interested in actively CONTRIBUTING to your research project.
 *
 *   Licensed under the Apache License, Version 2.0 (the "License");
 *   you may not use this file except in compliance with the License.
 *   You may obtain a copy of the License at
 *
 *       http://www.apache.org/licenses/LICENSE-2.0
 *
 *   Unless required by applicable law or agreed to in writing, software
 *   distributed under the License is distributed on an "AS IS" BASIS,
 *   WITHOUT WARRANTIES OR CONDITIONS OF ANY KIND, either express or implied.
 *   See the License for the specific language governing permissions and
 *   limitations under the License.
 *
 */

import {MergeOperator, ProgramAnalysisWithLabels} from "../ProgramAnalysis";
import {DataAbstractDomain, DataAbstractState} from "./DataAbstractDomain";
import {AbstractDomain} from "../../domains/AbstractDomain";
import {App} from "../../../syntax/app/App";
import {LabeledTransferRelation} from "../TransferRelation";
import {ProgramOperation} from "../../../syntax/app/controlflow/ops/ProgramOperation";
import {DataTransferRelation} from "./DataTransferRelation";
import {ConcreteElement, ConcreteMemory} from "../../domains/ConcreteElements";
import {Preconditions} from "../../../utils/Preconditions";
import {
    AbstractNumber,
    AbstractTheories,
    BooleanTheory,
    FloatTheory,
    IntegerTheory,
    ListTheory,
    NumberTheory,
    RealTheory,
    StringTheory,
    TransformerTheories
} from "../../domains/MemoryTransformer";
import {
    BooleanFormula,
    FirstOrderFormula,
    FloatFormula,
    IntegerFormula,
    ListFormula,
    RealFormula,
    StringFormula
} from "../../../utils/ConjunctiveNormalForm";
import {PropositionalFormula} from "../../../utils/bdd/BDD";
import {AbstractElement, AbstractState, LatticeWithComplements} from "../../../lattices/Lattice";
import {Refiner} from "../Refiner";
import {Property} from "../../../syntax/Property";
import {FrontierSet, PartitionKey, ReachedSet, StateSet} from "../../algorithms/StateSet";
import {AnalysisStatistics} from "../AnalysisStatistics";
import {Concern} from "../../../syntax/Concern";
import {ImplementMeException} from "../../../core/exceptions/ImplementMeException";
import {BastetConfiguration} from "../../../utils/BastetConfiguration";
import {StandardMergeOperatorFactory} from "../Operators";
import {IllegalArgumentException} from "../../../core/exceptions/IllegalArgumentException";
import {List as ImmList, Set as ImmSet} from "immutable";
import {FloatType, IntegerType, ScratchType} from "../../../syntax/ast/core/ScratchType";
import {LexiKey} from "../../../utils/Lexicographic";
import {AccessibilityRelation} from "../Accessibility";
import {DataTestifier} from "./DataTestifier";
import {FirstOrderLattice} from "../../domains/FirstOrderDomain";
import {NotSupportedException} from "../../../core/exceptions/NotSupportedException";


export class DataAnalysisConfig extends BastetConfiguration {

    constructor(dict: {}) {
        super(dict, ['DataAnalysis']);
    }

    get mergeOperator(): string {
        return this.getStringProperty('merge-operator', 'JOIN');
    }

    get encodeFloatsAs(): string {
        return this.getStringProperty('encode-floats-as', "Reals");
    }

}

export class Theories implements TransformerTheories<FirstOrderFormula, BooleanFormula, IntegerFormula, RealFormula, FloatFormula, StringFormula, ListFormula> {

    private readonly _wrapped: AbstractTheories<FirstOrderFormula, BooleanFormula, IntegerFormula, RealFormula, FloatFormula, StringFormula, ListFormula>;

    private readonly _encodeFloatsAs: RealTheory<AbstractNumber, IntegerFormula, RealFormula, FloatFormula, BooleanFormula, StringFormula>;

    constructor(encodeFloatsAs: string, wrapped: AbstractTheories<FirstOrderFormula, BooleanFormula, IntegerFormula, RealFormula, FloatFormula, StringFormula, ListFormula>) {
        this._wrapped = Preconditions.checkNotUndefined(wrapped);
        if (encodeFloatsAs.toUpperCase() == "REALS") {
            this._encodeFloatsAs = this._wrapped.realTheory;
        } else if (encodeFloatsAs.toUpperCase() == "FLOATS") {
            this._encodeFloatsAs = this._wrapped.floatTheory;
        } else {
            throw new IllegalArgumentException();
        }
    }

    get boolTheory(): BooleanTheory<BooleanFormula> {
        return this._wrapped.boolTheory;
    }

    get floatTheory(): FloatTheory<FloatFormula, IntegerFormula, RealFormula, FloatFormula, BooleanFormula, StringFormula> {
        return this._wrapped.floatTheory;
    }

    get intTheory(): IntegerTheory<IntegerFormula, IntegerFormula, RealFormula, FloatFormula, BooleanFormula, StringFormula> {
        return this._wrapped.intTheory;
    }

    get listTheory(): ListTheory<ListFormula> {
        return this._wrapped.listTheory;
    }

    get realTheory(): RealTheory<RealFormula, IntegerFormula, RealFormula, FloatFormula, BooleanFormula, StringFormula> {
        return this._wrapped.realTheory;
    }

    get stringTheory(): StringTheory<StringFormula, BooleanFormula, IntegerFormula, RealFormula, FloatFormula> {
        return this._wrapped.stringTheory;
    }

    getNumberTheoryFor(t: ScratchType): NumberTheory<AbstractNumber, IntegerFormula, RealFormula, FloatFormula, BooleanFormula, StringFormula> {
        if (t == IntegerType.instance()) {
            return this.intTheory;
        } else if (t == FloatType.instance()) {
            return this._encodeFloatsAs;
        }

        throw new IllegalArgumentException("Unknown number type to map theory to");
    }

    getNumberTheoryOf(e: AbstractNumber): NumberTheory<AbstractNumber, IntegerFormula, RealFormula, FloatFormula, BooleanFormula, StringFormula> {
        return this._wrapped.getNumberTheoryOf(e);
    }

    simplify(element: FirstOrderFormula): FirstOrderFormula {
        return this._wrapped.simplify(element);
    }

    stringRepresentation(element: FirstOrderFormula): string {
        return this._wrapped.stringRepresentation(element);
    }

}

export class DataAnalysis implements ProgramAnalysisWithLabels<ConcreteMemory, DataAbstractState, AbstractState>,
    LabeledTransferRelation<DataAbstractState> {

    private readonly _theories: TransformerTheories<FirstOrderFormula, BooleanFormula, IntegerFormula, RealFormula, FloatFormula, StringFormula, ListFormula>;

    private readonly _abstractDomain: DataAbstractDomain;

    private readonly _transferRelation: DataTransferRelation;

    private readonly _testifier: DataTestifier;

    private readonly _statistics: AnalysisStatistics;

    private readonly _config: DataAnalysisConfig;

    private readonly _mergeOp: MergeOperator<DataAbstractState>;

    constructor(config:{}, folLattice: FirstOrderLattice<FirstOrderFormula>, propLattice: LatticeWithComplements<PropositionalFormula>,
                theories: AbstractTheories<FirstOrderFormula, BooleanFormula, IntegerFormula, RealFormula, FloatFormula, StringFormula, ListFormula>,
                statistics: AnalysisStatistics) {
        Preconditions.checkNotUndefined(folLattice);
        Preconditions.checkNotUndefined(propLattice);

        this._config = new DataAnalysisConfig(config);
        this._theories = new Theories(this._config.encodeFloatsAs, Preconditions.checkNotUndefined(theories));
        this._abstractDomain = new DataAbstractDomain(folLattice, propLattice);
        this._transferRelation = new DataTransferRelation(this._abstractDomain, this._theories);
        this._testifier = new DataTestifier(this._theories, this._abstractDomain);
        this._statistics = Preconditions.checkNotUndefined(statistics).withContext(this.constructor.name);
        this._mergeOp = StandardMergeOperatorFactory.create(this._config.mergeOperator, this._abstractDomain);
    }

    getTransitionLabel(from: DataAbstractState, to: DataAbstractState): ProgramOperation[] {
        throw new NotSupportedException();
    }

    chooseFinitePathAlong(accessibility: AccessibilityRelation<AbstractState, AbstractState>, state: AbstractState): AbstractState[] {
        throw new ImplementMeException();
    }

    abstractSucc(fromState: DataAbstractState): Iterable<DataAbstractState> {
        return this._transferRelation.abstractSucc(fromState);
    }

<<<<<<< HEAD
    accessibility(reached: ReachedSet<AbstractState>, state: AbstractState): AccessibilityRelation<DataAbstractState, AbstractState> {
        throw new ImplementMeException();
    }

    join(state1: DataAbstractState, state2: DataAbstractState): DataAbstractState {
        return this._abstractDomain.lattice.join(state1, state2);
    }

=======
>>>>>>> 0b54c099
    shouldMerge(state1: DataAbstractState, state2: DataAbstractState): boolean {
        return this._mergeOp.shouldMerge(state1, state2);
    }

    merge(state1: DataAbstractState, state2: DataAbstractState): DataAbstractState {
        return this._abstractDomain.lattice.join(state1, state2);
    }

    stop(state: DataAbstractState, reached: Iterable<AbstractElement>, unwrapper: (AbstractElement) => DataAbstractState): boolean {
        for (const r of reached) {
            if (unwrapper(r).equals(state)) {
                return true;
            }
        }
        return false;
    }

    target(state: DataAbstractState): Property[] {
        return [];
    }

    widen(state: DataAbstractState, reached: Iterable<AbstractState>): DataAbstractState {
        return state;
    }

    initialStatesFor(task: App): DataAbstractState[] {
        return [this._abstractDomain.lattice.top()];
    }

    abstractSuccFor(fromState: DataAbstractState, op: ProgramOperation, co: Concern): Iterable<DataAbstractState> {
        Preconditions.checkNotUndefined(fromState);
        Preconditions.checkNotUndefined(op);
        return this._transferRelation.abstractSuccFor(fromState, op, co);
    }

    get abstractDomain(): AbstractDomain<ConcreteMemory, DataAbstractState> {
        return this._abstractDomain;
    }

    get refiner(): Refiner<DataAbstractState> {
        throw new ImplementMeException();
    }

    createStateSets(): [FrontierSet<AbstractState>, ReachedSet<AbstractState>] {
        throw new ImplementMeException();
    }

    mergeInto(state: DataAbstractState, frontier: FrontierSet<AbstractState>, reached: ReachedSet<AbstractState>, unwrapper: (AbstractElement) => DataAbstractState, wrapper: (E) => AbstractElement): [FrontierSet<AbstractState>, ReachedSet<AbstractState>] {
        throw new ImplementMeException();
    }

    partitionOf(ofState: DataAbstractState, reached: StateSet<AbstractState>): Iterable<AbstractState> {
        return reached;
    }

    widenPartitionOf(ofState: DataAbstractState, reached: ReachedSet<AbstractState>): Iterable<AbstractState> {
        throw new ImplementMeException();
    }

    mergePartitionOf(ofState: DataAbstractState, reached: ReachedSet<AbstractState>): Iterable<AbstractState> {
        throw new ImplementMeException();
    }

    stopPartitionOf(ofState: DataAbstractState, reached: ReachedSet<AbstractState>): Iterable<AbstractState> {
        throw new ImplementMeException();
    }

    getPartitionKeys(element: DataAbstractState): ImmSet<PartitionKey> {
        return ImmSet([new PartitionKey(ImmList())]);
    }

    handleViolatingState(reached: ReachedSet<AbstractState>, violating: AbstractState) {
        throw new ImplementMeException();
    }

    compareStateOrder(a: DataAbstractState, b: DataAbstractState): number {
        throw new ImplementMeException();
    }

    getLexiOrderKey(ofState: DataAbstractState): LexiKey {
        return new LexiKey([]);
    }

    getLexiDiffKey(ofState: DataAbstractState): LexiKey {
        return new LexiKey([]);
    }

    finalizeResults(frontier: FrontierSet<AbstractState>, reached: ReachedSet<AbstractState>) {
    }

    testify(accessibility: AccessibilityRelation<DataAbstractState, AbstractState>, state: AbstractState): AccessibilityRelation<DataAbstractState, AbstractState> {
        return this._testifier.testify(accessibility, state);
    }

    testifyConcrete(accessibility: AccessibilityRelation<DataAbstractState, AbstractState>, state: AbstractState): Iterable<ConcreteElement[]> {
        return this._testifier.testifyConcrete(accessibility, state);
    }

    testifyConcreteOne(accessibility: AccessibilityRelation<DataAbstractState, AbstractState>, state: AbstractState): Iterable<ConcreteElement[]> {
        return this._testifier.testifyConcreteOne(accessibility, state);
    }

    testifyOne(accessibility: AccessibilityRelation<DataAbstractState, AbstractState>, state: AbstractState): AccessibilityRelation<DataAbstractState, AbstractState> {
        return this._testifier.testifyOne(accessibility, state);
    }

}<|MERGE_RESOLUTION|>--- conflicted
+++ resolved
@@ -198,17 +198,10 @@
         return this._transferRelation.abstractSucc(fromState);
     }
 
-<<<<<<< HEAD
     accessibility(reached: ReachedSet<AbstractState>, state: AbstractState): AccessibilityRelation<DataAbstractState, AbstractState> {
         throw new ImplementMeException();
     }
 
-    join(state1: DataAbstractState, state2: DataAbstractState): DataAbstractState {
-        return this._abstractDomain.lattice.join(state1, state2);
-    }
-
-=======
->>>>>>> 0b54c099
     shouldMerge(state1: DataAbstractState, state2: DataAbstractState): boolean {
         return this._mergeOp.shouldMerge(state1, state2);
     }
