/*
 *   BASTET Program Analysis and Verification Framework
 *
 *   Copyright 2019 by University of Passau (uni-passau.de)
 *
 *   Maintained by Andreas Stahlbauer (firstname@lastname.net)
 *
 *   Licensed under the Apache License, Version 2.0 (the "License");
 *   you may not use this file except in compliance with the License.
 *   You may obtain a copy of the License at
 *
 *       http://www.apache.org/licenses/LICENSE-2.0
 *
 *   Unless required by applicable law or agreed to in writing, software
 *   distributed under the License is distributed on an "AS IS" BASIS,
 *   WITHOUT WARRANTIES OR CONDITIONS OF ANY KIND, either express or implied.
 *   See the License for the specific language governing permissions and
 *   limitations under the License.
 *
 */

import {
    ProgramAnalysis,
    ProgramAnalysisWithLabelProducer,
    ProgramAnalysisWithLabels,
    WrappingProgramAnalysis
} from "../ProgramAnalysis";
import {
    ControlAbstractDomain,
    ControlAbstractState,
    ControlConcreteState, MethodCall,
    ScheduleAbstractStateFactory
} from "./ControlAbstractDomain";
import {AbstractDomain} from "../../domains/AbstractDomain";
import {App} from "../../../syntax/app/App";
import {ControlTransferRelation} from "./ControlTransferRelation";
import {LabeledTransferRelationImpl} from "../TransferRelation";
import {Preconditions} from "../../../utils/Preconditions";
import {BastetConfiguration} from "../../../utils/BastetConfiguration";
import {ProgramOperation} from "../../../syntax/app/controlflow/ops/ProgramOperation";
import {Refiner, Unwrapper, WrappingRefiner} from "../Refiner";
import {AbstractElement, AbstractState} from "../../../lattices/Lattice";
import {Property} from "../../../syntax/Property";
import {FrontierSet, PartitionKey, PartitionKeyElement, ReachedSet, StateSet} from "../../algorithms/StateSet";
import {AnalysisStatistics} from "../AnalysisStatistics";
import {ImplementMeException} from "../../../core/exceptions/ImplementMeException";
import {List as ImmList, Map as ImmMap, Record as ImmRec, Set as ImmSet} from "immutable";
import {LocationId} from "../../../syntax/app/controlflow/ControlLocation";
import {IllegalStateException} from "../../../core/exceptions/IllegalStateException";

export class ControlAnalysisConfig extends BastetConfiguration {

    constructor(dict: {}) {
        super(dict, ["ControlAnalysis"]);
    }

    get aggregateAtomicTransitions(): boolean {
        return this.getBoolProperty('aggregate-atomic-transitions', false);
    }

}

export class ControlAnalysis implements ProgramAnalysisWithLabelProducer<ControlConcreteState, ControlAbstractState, AbstractState>,
    WrappingProgramAnalysis<ControlConcreteState, ControlAbstractState, AbstractState>,
    Unwrapper<ControlAbstractState, AbstractElement> {

    private readonly _config: ControlAnalysisConfig;

    private readonly _abstractDomain: AbstractDomain<ControlConcreteState, ControlAbstractState>;

    private readonly _wrappedAnalysis: ProgramAnalysisWithLabels<any, any, AbstractState>;

    private readonly _transferRelation: ControlTransferRelation;

    private readonly _refiner: Refiner<ControlAbstractState>;

    private readonly _task: App;

    private readonly _statistics: AnalysisStatistics;

    constructor(config: {}, task: App, wrappedAnalysis: ProgramAnalysisWithLabels<any, any, AbstractState>, statistics: AnalysisStatistics) {
        this._config = new ControlAnalysisConfig(config);
        this._task = Preconditions.checkNotUndefined(task);
        this._wrappedAnalysis = Preconditions.checkNotUndefined(wrappedAnalysis);
        this._abstractDomain = new ControlAbstractDomain(wrappedAnalysis.abstractDomain);
        this._transferRelation = new ControlTransferRelation(this._config, task, this.wrappedAnalysis,
            this._wrappedAnalysis.abstractDomain);
        this._refiner = new WrappingRefiner(this._wrappedAnalysis.refiner, this);
        this._statistics = Preconditions.checkNotUndefined(statistics).withContext(this.constructor.name);
    }

    abstractSucc(fromState: ControlAbstractState): Iterable<ControlAbstractState> {
        const result: ControlAbstractState[] = [];
        for (const r of this._transferRelation.abstractSucc(fromState)) {
            if (!this.steppedOnLoophead(r) || this.refiner.checkIsFeasible(r)) {
                result.push(r);
            }
        }

        return result;
    }

    getPartitionKeys(element: ControlAbstractState): ImmSet<PartitionKey> {
        const locations: ImmSet<LocationId> = ImmSet(element.getThreadStates().map((ts) =>
            ts.getRelationLocation().getLocationId()));
        const callstacks: ImmSet<ImmList<MethodCall>> = ImmSet(element.getThreadStates().map((ts) =>
            ts.getCallStack()));
        const controlPartition = new PartitionKey(ImmList([locations, callstacks]));

        let result: ImmSet<PartitionKey> = ImmSet();
        for (const wrappedPartition of this.wrappedAnalysis.getPartitionKeys(element.getWrappedState())) {
            result = result.add(controlPartition.concat(wrappedPartition));
        }

        return result;
    }

    join(state1: ControlAbstractState, state2: ControlAbstractState): ControlAbstractState {
        return this._abstractDomain.lattice.join(state1, state2);
    }

    shouldMerge(state1: ControlAbstractState, state2: ControlAbstractState): boolean {
        if (!state1.getSteppedFor().equals(state2.getSteppedFor())) {
            return false;
        }

        if (!state1.getThreadStates().equals(state2.getThreadStates())) {
            return false;
        }

        if (!state1.getIsTargetFor().equals(state2.getIsTargetFor())) {
            return false;
        }


        return this.wrappedAnalysis.shouldMerge(state1.getWrappedState(), state2.getWrappedState());
    }

    merge(state1: ControlAbstractState, state2: ControlAbstractState): ControlAbstractState {
        return state1
            .withWrappedState(this._wrappedAnalysis.merge(state1.getWrappedState(), state2.getWrappedState()))
            .withIsTargetFor(state1.getIsTargetFor().union(state2.getIsTargetFor()));
    }

    mergeInto(state: ControlAbstractState, frontier: FrontierSet<ControlAbstractState>, reached: ReachedSet<ControlAbstractState>, unwrapper: (AbstractElement) => ControlAbstractState, wrapper: (E) => AbstractElement): [FrontierSet<ControlAbstractState>, ReachedSet<ControlAbstractState>] {
        throw new ImplementMeException();
    }

    stop(state: ControlAbstractState, reached: Iterable<AbstractElement>, unwrapper: (AbstractElement) => ControlAbstractState): boolean {
        // TODO: Rewrite this?
        for (const r of reached) {
            const cs = unwrapper(r);
            if (state.getThreadStates().equals(cs.getThreadStates())) {
                const w = state.getWrappedState();
                if (this._wrappedAnalysis.stop(w, [cs.getWrappedState()], (e) => this.unwrap(e))) {
                    return true;
                }
            }
        }

        return false;
    }

    target(state: ControlAbstractState): Property[] {
        let result: Property[] = [];
        if (state.getIsTargetFor().size > 0) {
            for (const p of state.getIsTargetFor()) {
                result.push(p);
            }
        }
        for (const p of this._wrappedAnalysis.target(state.wrappedState)) {
            result.push(p);
        }
        return result;
    }

    widen(state: ControlAbstractState): ControlAbstractState {
        return undefined;
    }

    unwrap(e: ControlAbstractState): AbstractElement {
        return e.getWrappedState();
    }

    get refiner(): Refiner<ControlAbstractState> {
        return this._refiner;
    }

    get wrappedAnalysis(): ProgramAnalysisWithLabels<any, any, AbstractState> {
        return this._wrappedAnalysis;
    }

    get abstractDomain(): AbstractDomain<any, any> {
        return this._abstractDomain;
    }

    initialStatesFor(task: App): ControlAbstractState[] {
        return this._wrappedAnalysis.initialStatesFor(task).map((w) => {
            return ScheduleAbstractStateFactory.createInitialState(task, w, false);
        });
    }

    getTransitionLabel(from: ControlAbstractState, to: ControlAbstractState): ProgramOperation[] {
        const result: ProgramOperation[] = [];
        for (const threadIdx of to.getSteppedFor().values()) {
            const steppedThread = from.getThreadStates().get(threadIdx);
            const succThread = to.getThreadStates().get(threadIdx);
            Preconditions.checkArgument(steppedThread.getScriptId() == succThread.getScriptId());

            const fromLocation = steppedThread.getRelationLocation();
            const toLocation = succThread.getRelationLocation();

<<<<<<< HEAD
            return steppedThread.getOperations().map(oid => ProgramOperation.for(oid)).toArray();
=======
            if (fromLocation.getRelationId() == toLocation.getRelationId()) {
                const withinRelation = this._task.getTransitionRelationById(fromLocation.getRelationId());
                const t = withinRelation.transitionBetween(fromLocation.getLocationId(), toLocation.getLocationId())
                if (t == null && fromLocation.getLocationId() == toLocation.getLocationId()) {
                    throw new IllegalStateException("Conducted stuttering transition not known in the transition relation");
                } else if (t == null) {
                   throw new IllegalStateException("Something is really wrong here. This seems to be a BUG") ;
                }
                result.push(t);
            } else {
                return steppedThread.getOperations().map(oid => ProgramOperation.for(oid)).toArray();
            }
>>>>>>> 1de664c1
        }

        return result;
    }

    getStateLabel(state: ControlAbstractState): string {
        const innerLabelingFn = this.wrappedAnalysis['getStateLabel'];
        const innerLabel = innerLabelingFn ? innerLabelingFn(state) : "?";
        const controlLabel = state.getThreadStates()
            .map((e) => `[${e.getActorId()} ${e.getScriptId()} ${e.getRelationLocation().getLocationId()}]`)
            .join(", ");

        return `${controlLabel} ${innerLabel}`;
    }

    createStateSets(): [FrontierSet<AbstractState>, ReachedSet<AbstractState>] {
        throw new ImplementMeException();
    }

    partitionOf(ofState: ControlAbstractState, reached: ReachedSet<AbstractState>): Iterable<AbstractState> {
        return this.wrappedAnalysis.partitionOf(ofState, reached);
    }

    private steppedOnLoophead(r: ControlAbstractState) {
        const steppedThreads = r.getSteppedFor().map((i) => r.getIndexedThreadState(i));

        for (const t of steppedThreads) {
            const ts = t.threadStatus;
            const actor = this._task.getActorByName(ts.getActorId());
            const script = actor.getScript(ts.getScriptId());
            if (script.transitions.isLoopHead(ts.getRelationLocation().getLocationId())) {
                return true;
            }
        }

        return false;
    }
}<|MERGE_RESOLUTION|>--- conflicted
+++ resolved
@@ -210,9 +210,6 @@
             const fromLocation = steppedThread.getRelationLocation();
             const toLocation = succThread.getRelationLocation();
 
-<<<<<<< HEAD
-            return steppedThread.getOperations().map(oid => ProgramOperation.for(oid)).toArray();
-=======
             if (fromLocation.getRelationId() == toLocation.getRelationId()) {
                 const withinRelation = this._task.getTransitionRelationById(fromLocation.getRelationId());
                 const t = withinRelation.transitionBetween(fromLocation.getLocationId(), toLocation.getLocationId())
@@ -225,7 +222,6 @@
             } else {
                 return steppedThread.getOperations().map(oid => ProgramOperation.for(oid)).toArray();
             }
->>>>>>> 1de664c1
         }
 
         return result;
