--- conflicted
+++ resolved
@@ -74,13 +74,6 @@
 
     abstract(elements: Iterable<C>): E;
 
-<<<<<<< HEAD
-    concretize(element: E): Iterable<C>;
-
-    concretizeOne(element: E): C;
-
-=======
->>>>>>> 1ee15645
     widen(element: E, precision: AbstractionPrecision): E;
 
     concreteDomain: ConcreteDomain<C>;
