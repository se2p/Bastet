/*
 *   BASTET Program Analysis and Verification Framework
 *
 *   Copyright 2019 by University of Passau (uni-passau.de)
 *
 *   Maintained by Andreas Stahlbauer (firstname@lastname.net),
 *   see the file CONTRIBUTORS.md for the list of contributors.
 *
 *   Licensed under the Apache License, Version 2.0 (the "License");
 *   you may not use this file except in compliance with the License.
 *   You may obtain a copy of the License at
 *
 *       http://www.apache.org/licenses/LICENSE-2.0
 *
 *   Unless required by applicable law or agreed to in writing, software
 *   distributed under the License is distributed on an "AS IS" BASIS,
 *   WITHOUT WARRANTIES OR CONDITIONS OF ANY KIND, either express or implied.
 *   See the License for the specific language governing permissions and
 *   limitations under the License.
 *
 */

import {AbstractionPrecision} from "./AbstractDomain";
import {AbstractElement, Lattice} from "../../lattices/Lattice";
import {Record as ImmRec} from "immutable";
import {
    ConcreteDomain,
    ConcreteElementFactory,
    ConcreteMemory,
    ConcreteNumber,
    ConcreteNumberOrderLattice,
} from './ConcreteElements'
import {ImplementMeException} from "../../core/exceptions/ImplementMeException";
import {Preconditions} from "../../utils/Preconditions";
import { AbstractNumber, AbstractNumberDomain } from './MemoryTransformer'
import { SSAState } from '../analyses/ssa/SSAAbstractDomain'

export interface NumIntervalValueAttribs extends AbstractElement {

    minValue: ConcreteNumber;
    maxValue: ConcreteNumber;

}

const NumIntervalValueRecord = ImmRec({

    minValue: ConcreteElementFactory.concreteNumberFrom(0),
    maxValue: ConcreteElementFactory.concreteNumberFrom(0)

});

export class NumIntervalValue extends NumIntervalValueRecord implements NumIntervalValueAttribs {

    constructor(min: ConcreteNumber, max: ConcreteNumber) {
        super({minValue: min, maxValue: max});
    }

    get minValue(): ConcreteNumber {
        return this.get('minValue');
    }

    get maxValue(): ConcreteNumber {
        return this.get('maxValue');
    }

    get isEmpty(): boolean {
        return this.minValue.value == 0 && this.maxValue.value == 0;
    }
}

export class NumIntervalLattice implements Lattice<NumIntervalValue> {

    private readonly _concreteElementLattice: ConcreteNumberOrderLattice;

    constructor() {
        this._concreteElementLattice = new ConcreteNumberOrderLattice(
            new ConcreteNumber(Number.NEGATIVE_INFINITY),
            new ConcreteNumber(Number.POSITIVE_INFINITY));
    }

    bottom(): NumIntervalValue {
        throw new ImplementMeException();
    }

    isIncluded(element1: NumIntervalValue, element2: NumIntervalValue): boolean {
        if (element1.minValue.value >= element2.minValue.value) {
            if (element1.maxValue.value <= element2.maxValue.value) {
                return true;
            }
        }
        return false;
    }

    join(element1: NumIntervalValue, element2: NumIntervalValue): NumIntervalValue {
        throw new ImplementMeException();
    }

    meet(element1: NumIntervalValue, element2: NumIntervalValue): NumIntervalValue {
        throw new ImplementMeException();
    }

    top(): NumIntervalValue {
        throw new ImplementMeException();
    }

    get concreteElementLattice(): ConcreteNumberOrderLattice {
        return this._concreteElementLattice;
    }
}

export class NumIntervalValueDomain implements AbstractNumberDomain {

    private readonly _lattice: NumIntervalLattice;
    private readonly _concreteDomain: ConcreteDomain<ConcreteNumber>;
    private readonly _concreteValuelattice: Lattice<ConcreteNumber>;

    constructor(concreteDomain: ConcreteDomain<ConcreteNumber>) {
        this._lattice = new NumIntervalLattice();
        this._concreteDomain = Preconditions.checkNotUndefined(concreteDomain);
        this._concreteValuelattice = this._lattice.concreteElementLattice;
    }

    abstract(elements: Iterable<ConcreteNumber>): NumIntervalValue {
        let minElement: ConcreteNumber = this._concreteValuelattice.top();
        let maxElement: ConcreteNumber = this._concreteValuelattice.bottom();
        for (const e of elements) {
            if (this._concreteValuelattice.isIncluded(e, minElement)) {
                minElement = e;
            }
            if (this._concreteValuelattice.isIncluded(maxElement, e)) {
                maxElement = e;
            }
        }
        return new NumIntervalValue(minElement, maxElement);
    }

    concretize(element: NumIntervalValue): Iterable<ConcreteNumber> {
        throw new ImplementMeException();
    }

<<<<<<< HEAD
    concretizeOne(element: AbstractNumber): ConcreteNumber {
=======
    concretizeOne(element: NumIntervalValue): ConcreteNumber {
>>>>>>> 1ee15645
        throw new ImplementMeException();
    }

    widen(element: NumIntervalValue, precision: AbstractionPrecision): NumIntervalValue {
        throw new ImplementMeException();
    }

    get lattice(): Lattice<NumIntervalValue> {
        return this._lattice;
    }

    get concreteDomain(): ConcreteDomain<ConcreteNumber> {
        return this._concreteDomain;
    }

}<|MERGE_RESOLUTION|>--- conflicted
+++ resolved
@@ -23,17 +23,10 @@
 import {AbstractionPrecision} from "./AbstractDomain";
 import {AbstractElement, Lattice} from "../../lattices/Lattice";
 import {Record as ImmRec} from "immutable";
-import {
-    ConcreteDomain,
-    ConcreteElementFactory,
-    ConcreteMemory,
-    ConcreteNumber,
-    ConcreteNumberOrderLattice,
-} from './ConcreteElements'
+import {ConcreteDomain, ConcreteElementFactory, ConcreteNumber, ConcreteNumberOrderLattice} from "./ConcreteElements";
 import {ImplementMeException} from "../../core/exceptions/ImplementMeException";
 import {Preconditions} from "../../utils/Preconditions";
-import { AbstractNumber, AbstractNumberDomain } from './MemoryTransformer'
-import { SSAState } from '../analyses/ssa/SSAAbstractDomain'
+import {AbstractNumberDomain} from "./MemoryTransformer";
 
 export interface NumIntervalValueAttribs extends AbstractElement {
 
@@ -138,11 +131,7 @@
         throw new ImplementMeException();
     }
 
-<<<<<<< HEAD
-    concretizeOne(element: AbstractNumber): ConcreteNumber {
-=======
     concretizeOne(element: NumIntervalValue): ConcreteNumber {
->>>>>>> 1ee15645
         throw new ImplementMeException();
     }
 
