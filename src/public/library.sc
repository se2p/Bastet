module ScratchLibrary

actor IOActor begin

    declare mouseX as number

    declare mouseY as number

    declare answer as string

end

role MathActor begin

    // WrampClamp function takes a value and makes sure it is within the given bounds
    // param value: float - the value that will be wrapped
    // param min: float - the lower bound
    // param max: flaot - the upper bound
    // return result: float - the wrapped value
    define atomic wrapClamp(value: float, min: float, max: float) begin
        declare range as float
        define range as ((max - min) + 1.0)
        define result as (value - (mathFloor((value - min) / range) * range))
    end returns result : float

    define atomic mathFloor (n: float) begin
        declare d as float
        define d as cast (cast n to int mod 1) to float
        define result as n - d
    end returns result : float

    // mathAtan approximates the Atan value in degrees for a given "real" value
    // param n : float - the real value for which the Atan value is approximated
    // return result: float - the approximated interval of the Atan value
    define atomic mathAtan(n: float) begin
        if n < 0.0-9.0 then begin
            assume result > 0.0-90.0
            assume result < 0.0-84.290
        end else if n < 0.0-5.0 and (n > 0.0-9.0 or n = 0.0-9.0) then begin
            assume result > 0.0-84.289
            assume result < 0.0-80.537
        end else if n > 0.0-6.0 and (n < 0.0-2.0 or n = 0.0-2.0) then begin
            assume result > 0.0-80.537
            assume result < 0.0-63.435
        end else if n > 0.0-2.0 and (n < 0.0-1.0 or n = 0.0-1.0) then begin
            assume result > 0.0-63.434
            assume result < 0.0-45.0
        end else if n > 0.0-1.0 and (n < 0.0 or n = 0.0) then begin
            assume result > 0.0-45.0
            assume result < 0.0
        end else if n > 0.0 and (n < 1.0 or n = 1.0) then begin
            assume result < 45.0
            assume result > 0.0
        end else if n > 1.0 and (n < 2.0 or n = 2.0) then begin
            assume result > 45.0
            assume result < 63.435
        end else if n > 2.0 and (n < 6.0 or n = 6.0) then begin
            assume result < 80.538
            assume result > 63.434
        end else if n > 6.0 and (n < 10.0 or n = 10.0) then begin
            assume result < 84.289
            assume result > 80.537
        end else if n > 10.0 then begin
            assume result > 84.290
            assume result < 90.0
        end else begin
            // got invalid input
            _RUNTIME_signalFailure("mathAtan")
        end
    end returns result: float

    // mathAtan2 approximates the Atan2 value in degrees for two given "real" numbers.
    // The result is the angle between the positive x-axis and ray from (0,0) to (x,y)
    //
    // param x : float - x-coordinate of the target point
    // param y : float - y-coordinate of the target point
    // return result: float - the approximated interval of the Atan2 value
    define atomic mathAtan2(x: float, y: float) begin
        declare PI as float
        define PI as 3.14159265359
        if x > 0.0 then begin
            define result as mathAtan((y / x))
        end else if x < 0.0 and y > 0.0 then begin
            // TODO use constant for pi
            define result as mathAtan((y/x)) +  PI
        end else if x < 0.0 and y = 0.0 then begin
            // TODO by definition this is +- PI, can we do this with assumes?
            define result as PI
        end else if x < 0.0 and y < 0.0 then begin
            define result as mathAtan((y/x)) -  PI
        end else if x = 0.0 and y > 0.0 then begin
            define result as (PI / 2.0)
        end else if x = 0.0 and y < 0.0 then begin
            define result as (0.0 - (PI / 2.0))
        end else begin
            // not defined for (0.0, 0.0)
            // but: the JavaScript implementation returns 0
            define result as 0.0
        end
    end returns result: float

     // mathCos approximates the cos value for a given degree number
     //
     // param alpha : float - degree number for which the cos value will be approximated
     // return result: float - the approximated interval
    define atomic mathCos(alpha: float) begin
        define alpha as wrapClamp(alpha, 0.0, 360.0)

        if (alpha > (0.0-1.0) and alpha < 36.0) then begin
            assume result < 1.0
            assume result > 0.0-0.127
        end else if (alpha > 35.0 and alpha < 72.0) then begin
            assume result < 0.0-0.128
            assume result > 0.0-0.967
        end else if (alpha > 71.0 and alpha < 108.0) then begin
            assume result < 0.376
            assume result > 0.0-0.967
        end else if (alpha > 107.0 and alpha < 144.0) then begin
            assume result < 0.872
            assume result > 0.375
        end else if (alpha > 143.0 and alpha < 180.0) then begin
            assume result < 0.872
            assume result > 0.0-0.599
        end else if (alpha > 179.0 and alpha < 216.0) then begin
            assume result < 0.0-0.598
            assume result > 0.0-0.717
        end else if (alpha > 215.0 and alpha < 252.0) then begin
            assume result > 0.0-0.717
            assume result < 0.783
        end else if (alpha > 251.0 and alpha < 288.0) then begin
            assume result < 0.783
            assume result > 0.517
        end else if (alpha > 287.0 and alpha < 324.0) then begin
            assume result < 0.518
            assume result > 0.0-0.914
        end else if (alpha > 323.0 and alpha < 361.0) then begin
            assume result > 0.0-0.914
            assume result < 0.0-0.284
        end else begin
            // got invalid input
            _RUNTIME_signalFailure("mathCos")
        end

    end returns result: float

    // mathSin approximates the sin value for a given degree number
    //
    // param alpha : float - degree number for which the sin value will be approximated
    // return result: float - the approximated interval
    define atomic mathSin(alpha: float) begin
        define alpha as wrapClamp(alpha, 0.0, 360.0)

        if alpha > (0.0-1.0) and alpha < 36.0 then begin
            assume result < 0.0
            assume result > 0.0-0.991
        end else if alpha > 35.0 and alpha < 72.0 then begin
            assume result > 0.0-0.991
            assume result < 0.254
        end else if alpha > 71.0 and alpha < 108.0 then begin
            assume result > 0.253
            assume result < 0.927
        end else if alpha > 107.0 and alpha < 144.0 then begin
            assume result < 0.927
            assume result > 0.0-0.491
        end else if alpha > 143.0 and alpha < 180.0 then begin
            assume result < 0.0-0.492
            assume result > 0.0-0.801
        end else if alpha > 179.0 and alpha < 216.0 then begin
            assume result > 0.0-0.801
            assume result < 0.697
        end else if alpha > 215.0 and alpha < 252.0 then begin
            assume result > 0.623
            assume result < 0.697
        end else if alpha > 251.0 and alpha < 288.0 then begin
            assume result < 0.624
            assume result > 0.0-0.855
        end else if alpha > 287.0 and alpha < 324.0 then begin
            assume result > 0.0-0.854
            assume result < 0.0-0.405
        end else if alpha > 323.0 and alpha < 361.0 then begin
            assume result > 0.0-0.404
            assume result < 0.959
        end else begin
            // got invalid input
            _RUNTIME_signalFailure("mathSin")
        end

<<<<<<< HEAD
end returns result: number

define atomic radToDeg(rad: number) begin
    declare PI as number
    define PI as 3.14159265359

    declare result as number
    define result as ((deg * PI) / 180)

end returns result: number

define atomic degToRad(deg: number) begin
    declare PI as number
    define PI as 3.14159265359
    declare result as number
    define result as (rad * PI) / 180

end returns result: number
=======
    end returns result: float

    // radToDeg calculates the degree value for a given radians valuenumber
    //
    // param rad: float - radians number for which the degree value will be calculated
    // return result: float - the calculated degree value
    define atomic radToDeg(rad: float) begin
        declare PI as float
        define PI as 3.14159265359
        define result as ((rad * 180.0) / PI)
    end returns result: float

    // degToRad calculates the radians value for a given degree value
    //
    // param deg: float - degree number for which the radians value will be calculated
    // return result: float - the calculated radians value
    define atomic degToRad(deg: float) begin
        declare PI as float
        define PI as 3.14159265359
        define result as (deg * PI) / 180.0
    end returns result: float
>>>>>>> 438c3739

end

role RuntimeEntity is MathActor begin

<<<<<<< HEAD
extern _RUNTIME_getInitialActors () returns list of string
=======
    extern _RUNTIME_getMouseX () returns int

    extern _RUNTIME_getMouseY () returns int

    extern _RUNTIME_getInitialActors () returns list of string
>>>>>>> 438c3739

    extern _RUNTIME_getClonesOf (ac: string) returns list of string

    extern _RUNTIME_getAllActors () returns list of string

    extern _RUNTIME_isActorTypeOf (ac: string, actorType: string) returns boolean

    extern _RUNTIME_restart ()

    // Signal that the current scene should be rendered,
    //   or: signal a behavior that should be visible to the user.
    extern _RUNTIME_render ()

    // Returns the int of milliseconds that
    // elapsed since the VM started.
    extern _RUNTIME_millis () returns int

    // Returns the int of seconds that
    // elapsed since the VM started.
    extern _RUNTIME_seconds () returns int

    extern _RUNTIME_micros () returns int

    extern _RUNTIME_waitMillis (ms: int)

    extern _RUNTIME_waitMicros (micros: int)

    extern _RUNTIME_waitSeconds (s: int)

    extern _RUNTIME_timerValue () returns int

    extern _RUNTIME_resetTimer ()

    extern _RUNTIME_signalFailure ()

    extern _RUNTIME_numberFromInterval (from_num: int, to_num: int) returns int

    extern _RUNTIME_integerFromInterval (from_num: int, to_num: int) returns int

    // A random integer in the interval [from, to],
    // that is, both end points are included.
    extern randomIntegerBetween (intervalStart: int, intervalEnd: int) returns int

    // See https://en.scratch-wiki.info/wiki/Pick_Random_()_to_()_(block)
    extern randomBetween (intervalStart: int, intervalEnd: int) returns int

    // TODO: Maybe add an approximation for sqrt
    extern mathSqrt (n: float) returns float

    extern mathAbs (n: int) returns int

    extern mathCeiling (n: int) returns int

    extern mathTan (n: int) returns int

    extern mathAsin (n: int) returns int

    extern mathAcos (n: int) returns int

    extern mathLn(n: int) returns int

    extern mathLog(n: int) returns int

    extern mathPowe(n: int) returns int

    extern mathPowten(n: int) returns int

    define getGraphicIdByIndex (idx: int) begin
        define result as ""
    end returns result: string

<<<<<<< HEAD
define getMouseX()  begin
    declare result as number
    declare io as actor

    define io as locate actor "IOActor"
    define result as cast (attribute "mouseX" of io) to number
end returns result: number

define getMouseY()  begin
    declare result as number
    declare io as actor

    define io as locate actor "IOActor"
    define result as cast (attribute "mouseY" of io) to number
end returns result: number

define getGraphicIdByIndex (idx: number) begin
    declare result as string
    define result as ""
end returns result: string
=======
    define getGraphicIndexById (id: string) begin
        define result as (0-1)
    end returns result: int
>>>>>>> 438c3739

    define getGraphicPixels (id: string) begin
        define result as ""
    end returns result: string

<<<<<<< HEAD
define getGraphicPixels (id: string) begin
    declare result as string
    define result as "" // TODO use proper values
end returns result: string
=======
    define getImageWidth (ident: string) begin
        define result as 0
    end returns result: int
>>>>>>> 438c3739

    define getImageHeight (ident: string) begin
        define result as 0
    end returns result: int

    define getNumGraphics () begin
        define result as 0
    end returns result: int

    // @Category "Control"
    // @Block "wait <Num> seconds"
    define waitSeconds (secs: int) begin
        // A busy-waiting implementation.
        // The external methode`_RUNTIME_waitSeconds` is intended to
        // not conduct a busy wait.
        declare waitUntil as int
        define waitUntil as _RUNTIME_seconds() + secs
        until (_RUNTIME_seconds() > waitUntil) repeat begin
        end
    end

    // @Category "Control"
    // @Block "wait <Num> millis"
    define waitMillis (millis: int) begin
        // A busy-waiting implementation.
        // The external method `_RUNTIME_waitMillis` is intended to
        // not conduct a busy wait.
        declare waitUntil as int
        define waitUntil as _RUNTIME_millis() + millis
        until (_RUNTIME_millis() > waitUntil) repeat begin
        end
    end

    // @Category "Control"
    // @Block "wait <Num> micros"
    define waitMicros (micros: int) begin
        // A busy-waiting implementation.
        // The external method `_RUNTIME_waitMicros` is intended to
        // not conduct a busy wait.
        declare waitUntil as int
        define waitUntil as _RUNTIME_micros() + micros
        until (_RUNTIME_micros() > waitUntil) repeat begin
        end
    end

    define atomic milliseconds() begin
        define result as _RUNTIME_millis()
    end returns result: int

    define atomic microseconds() begin
        define result as _RUNTIME_micros()
    end returns result: int
    end

    role Observer is RuntimeEntity begin

    // @Category "Specification"
    define atomic assert (condition: boolean) begin
        if not condition then begin
            _RUNTIME_signalFailure("Asserted property must be satisfied!")
        end
    end

<<<<<<< HEAD
    declare leg_a_fst as number
    declare leg_b_fst as number
//    define leg_a_fst as cast attribute "active_graphic_width" of fst to number
//    define leg_b_fst as cast attribute "active_graphic_height" of fst to number

    define leg_a_fst as 100
    define leg_b_fst as 100

    declare radius_fst as number
    define radius_fst as 0.5 * mathSqrt((leg_a_fst * leg_a_fst) + (leg_b_fst * leg_b_fst))

    declare leg_a_snd as number
    declare leg_b_snd as number
//    define leg_a_snd as cast attribute "active_graphic_width" of snd to number
//    define leg_b_snd as cast attribute "active_graphic_height" of snd to number


    define leg_a_snd as 100
    define leg_b_snd as 100

    declare radius_snd as number
    define radius_snd as 0.5 * mathSqrt((leg_a_snd * leg_a_snd) + (leg_b_snd * leg_b_snd))
=======
    // @Category "Specification"
    define touchingObjects (fst: actor, snd: actor) begin
        // Over-approximation of the sprites be calculating a circle around each sprite and testing if the circles touch

        declare leg_a_fst as float
        declare leg_b_fst as float
        define leg_a_fst as cast attribute "active_graphic_width" of fst to float
        define leg_b_fst as cast attribute "active_graphic_height" of fst to float

        declare radius_fst as float
        define radius_fst as 0.5 * mathSqrt(leg_a_fst * leg_a_fst + leg_b_fst * leg_b_fst)

        declare leg_a_snd as float
        declare leg_b_snd as float
        define leg_a_snd as cast attribute "active_graphic_width" of snd to float
        define leg_b_snd as cast attribute "active_graphic_height" of snd to float
>>>>>>> 438c3739

        declare radius_snd as float
        define radius_snd as 0.5 * mathSqrt(leg_a_snd * leg_a_snd + leg_b_snd * leg_b_snd)

        declare x_fst as float
        define x_fst as cast attribute "x" of fst to float
        declare y_fst as float
        define y_fst as cast attribute "y" of fst to float

<<<<<<< HEAD
    declare result as boolean
    define result as not (((mathSqrt((x_fst + x_snd)*(x_fst + x_snd) + (y_fst + y_snd) * (y_fst + y_snd)) - (radius_fst + radius_snd)) > 0))
=======
        declare x_snd as float
        define x_snd as cast attribute "x" of snd to float
        declare y_snd as float
        define y_snd as cast attribute "y" of snd to float
>>>>>>> 438c3739

        define result as not (((mathSqrt((x_fst + x_snd)*(x_fst + x_snd) + (y_fst + y_snd) * (y_fst + y_snd)) - radius_fst - radius_snd) > 0.0))

    end returns result : boolean

    // @Category "Specification"
    define touchingMousePointer (obj: actor) begin
        declare x as int
        declare y as int
        define x as cast attribute "x" of obj to int
        define y as cast attribute "y" of obj to int

        declare width as int
        declare height as int
        define width as cast attribute "active_graphic_width" of obj to int
        define height as cast attribute "active_graphic_height" of obj to int

<<<<<<< HEAD
    if not (getMouseX() < x
            or getMouseX() > x + width
            or getMouseY() < y
            or getMouseY() > y + height) then begin
=======
        if not (_RUNTIME_getMouseX() < x
                or _RUNTIME_getMouseX() > x + width
                or _RUNTIME_getMouseY() < y
                or _RUNTIME_getMouseY() > y + height) then begin
>>>>>>> 438c3739

            define result as false
        end
    end returns result : boolean

end

role ScratchEntity is RuntimeEntity begin

    declare sound_effect as enum [ "pitch", "pan_left_right" ]
    declare volume as int

    // 480 * 360 = 172800 pixels
    declare active_graphic_pixels as list of int
    declare active_graphic_index as int
    declare active_graphic_name as string
    declare active_graphic_width as int
    declare active_graphic_height as int

    declare graphics_effect as enum [ "color", "fisheye", "whirl", "pixelate", "mosaic", "brightness", "ghost" ]
    declare color_effect_value as int
    declare fisheye_effect_value as int
    declare whirl_effect_value as int
    declare pixelate_effect_value as int
    declare mosaic_effect_value as int
    declare brightness_effect_value as int
    declare ghost_effect_value as int

    define color_effect_value as 0

    // @Category "Looks"
    define atomic changeActiveGraphicTo (id: string) begin
        define active_graphic_name as id
        define active_graphic_width as getImageWidth(id)
        define active_graphic_height as getImageHeight(id)
        //FIXME Set graphic pixels, this is currently not done as we do not supports lists yet
    end

    // @Category "Looks"
    // @Block "change <string as effect> effect by <int as value>
    define atomic changeGraphicEffectBy (eff:string, val:int) begin
    end

    // @Category "Looks"
    // @Block "clear graphic effects"
    define atomic clearGraphicEffects () begin
    end

    // @Category "Looks"
    // @Block "backdrop int"
    define backdropNumber () begin
    end returns result : int

    // @Category "Looks"
    // @Block "backdrop name"
    define backdropName () begin
    end returns result : string

    // @Category "Sound"
    // @Block "play sound <sound as snd> until done"
    define atomic playUntilDone (snd: int) begin
    end

    // @Category "Sound"
    // @Block "start sound <sound as snd>"
    define startSound (snd: int) begin
    end

    // @Category "Sound"
    // @Block "stop all sounds"
    define stopAllSounds () begin
    end

    // @Category "Sound"
    // @Block "change <string as effect> sound effect by <int as num>"
    define changeSoundEffectBy (eff: string, val: int) begin
    end

    // @Category "Sound"
    // @Block "set <string as effect> sound effect to <int as num>"
    define setSoundEffectTo (eff: string, val: int) begin
    end

    // @Category "Sound"
    // @Block "clear sound effects"
    define clearSoundEffects () begin
    end

    // @Category "Sound"
    // @Block "change volume by <int as delta>"
    define changeVolumeBy (delta: int) begin
    end

    // @Category "Sound"
    // @Block "set volume to <int as percent>"
    define setVolumeTo (perc: int) begin
    end

    // @Category "Sound"
    // @Block "volume"
    define volume () begin
    end returns result : int

end

role ScratchSprite is ScratchEntity begin

    // x-coordinate in [-240,+240]
    // See https://en.scratch-wiki.info/wiki/Coordinate_System
    declare x as int

    // y-coordinate in [-180,+180]
    // See https://en.scratch-wiki.info/wiki/Coordinate_System
    declare y as int

    // Percent of the original size in [3,54000]
    // See https://en.scratch-wiki.info/wiki/Size_(value)
    declare size as int

    // The current layer of a sprite
    // See https://en.scratch-wiki.info/wiki/Layer_(value)
    declare layer as int

    // The rotation of the sprite in [-360,+360]
    // See https://en.scratch-wiki.info/wiki/Direction_(value)
    declare direction as int

    declare rotationStyle as string

    // Whether or not the sprite is visible (difference to ghost mode!)
    // See https://en.scratch-wiki.info/wiki/Hide_(block)
    declare visible as boolean

    declare draggable as boolean

    // Bubble above a ScratchSprite for saying or thinking text for a given duration
    // In Scratch if the bubbleText is empty, the bubble is not visible
    declare bubbleText as string
    declare bubbleType as string
    declare bubbleStart as int
    declare bubbleDuration as int

    // Initialize the variables with their default values
    define size as 100
    define layer as 0
    define direction as 90
    define visible as true

    //
    // DO NOT initialize the following and keep them NONDET:
    //      define x as 0
    //      define y as 0
    //

    define atomic pointTowards (s: actor) begin
        // Todo what about random?
        declare targetX as int
        declare targetY as int

        define targetX as cast (attribute "x" of s) to int
        define targetY as cast (attribute "y" of s) to int

        declare dx as float
        declare dy as float
        define dx as cast (targetX - x) to float
        define dy as cast (targetY - y) to float

<<<<<<< HEAD
// x-coordinate in [-240,+240]
// See https://en.scratch-wiki.info/wiki/Coordinate_System
declare x as number

// y-coordinate in [-180,+180]
// See https://en.scratch-wiki.info/wiki/Coordinate_System
declare y as number

// Percent of the original size in [3,54000]
// See https://en.scratch-wiki.info/wiki/Size_(value)
declare size as number

// The current layer of a sprite
// See https://en.scratch-wiki.info/wiki/Layer_(value)
declare layer as number

// The rotation of the sprite in [-360,+360]
// See https://en.scratch-wiki.info/wiki/Direction_(value)
declare direction as number

// Whether or not the sprite is visible (difference to ghost mode!)
// See https://en.scratch-wiki.info/wiki/Hide_(block)
declare visible as boolean

// Bubble above a ScratchSprite for saying or thinking text for a given duration
// In Scratch if the bubbleText is empty, the bubble is not visible
declare bubbleText as string
declare bubbleType as string
declare bubbleStart as number
declare bubbleDuration as number

// Initialize the variables with their default values
define x as 0
define y as 0
define size as 100
define layer as 0
define direction as 90
define visible as true

    define atomic pointTowards (s: actor) begin
        // Todo what about random?
        declare targetX as number
        declare targetY as number

        define targetX as cast (attribute "x" of s) to number
        define targetY as cast (attribute "y" of s) to number

        declare dx as number
        declare dy as number
        define dx as targetX - x
        define dy as targetY - y

        define direction as (90 - radToDeg(mathAtan2(dy, dx)))
    end

    define atomic moveSteps (n: number) begin
        declare dx as number
        declare dy as number
        declare radians as number

        define radians as degToRad(90 - direction)
        define dx as n * mathCos(radians)
        define dy as n * mathSin(radians)
        define dy as n * mathSin(radians)

        define x as (x + dx)
        define y as (y + dy)
    end
=======
        define direction as cast (90.0 - radToDeg(mathAtan2(dy, dx))) to int
    end

    define atomic moveSteps (n: int) begin
        declare nf as float
        declare dx as float
        declare dy as float
        declare radians as float

        define nf as cast n to float

        define radians as degToRad(90.0 - cast direction to float)
        define dx as nf * mathCos(radians)
        define dy as nf * mathSin(radians)
        define dy as nf * mathSin(radians)
>>>>>>> 438c3739

        define x as x + cast dx to int
        define y as y + cast dy to int
    end

    define changeXBy (increment: int) begin
       // set attribute "x" to (attribute "x" + increment)
    end

    define changeCostumeTo (id: string) begin
        changeActiveGraphicTo(id)
    end

    // @Category "Sensing"
    define touchingEdge () begin
        // ...
    end returns result : boolean

    // @Category "Sensing"
<<<<<<< HEAD
    define touchingMousePointer () begin
        declare result as boolean

        if not (getMouseX() < x
                or getMouseX() > x + active_graphic_width
                or getMouseY() < y
                or getMouseY() > y + active_graphic_height) then begin
=======
    define atomic touchingMousePointer () begin
        if not (_RUNTIME_getMouseX() < x
                or _RUNTIME_getMouseX() > x + active_graphic_width
                or _RUNTIME_getMouseY() < y
                or _RUNTIME_getMouseY() > y + active_graphic_height) then begin
>>>>>>> 438c3739

            define result as false
        end
    end returns result : boolean

    // @Category "Sensing"
    define atomic touchingObject (obj: actor) begin
        // Over-approximation of the sprites be calculating a circle around each sprite and testing if the circles touch

        declare leg_a as float
        declare leg_b as float

        // TODO: Query attributes of myself and the other actor
        define leg_a as cast active_graphic_width to float
        define leg_b as cast active_graphic_height to float

        declare radius as float
        define radius as 0.5 * mathSqrt(leg_a * leg_a + leg_b * leg_b)

        declare leg_a_other as float
        declare leg_b_other as float
        define leg_a_other as cast attribute "active_graphic_width" of obj to float
        define leg_b_other as cast attribute "active_graphic_height" of obj to float

        declare radius_other as float
        define radius_other as 0.5 * mathSqrt(leg_a_other * leg_a_other + leg_b_other * leg_b_other)

        declare x_other as float
        define x_other as cast attribute "x" of obj to float
        declare y_other as float
        define y_other as cast attribute "y" of obj to float

<<<<<<< HEAD
        declare result as boolean
        define result as not (((mathSqrt((x + x_other)*(x + x_other) + (y + y_other) * (y + y_other)) - (radius + radius_other)) > 0))
=======
        declare x_this as float
        define x_this as cast x to float
        declare y_this as float
        define y_this as cast y to float

        define result as not (((mathSqrt((x_this + x_other)*(x_this + x_other) + (y_this + y_other) * (y_this + y_other)) - radius - radius_other) > 0.0))
>>>>>>> 438c3739

    end returns result : boolean

    // @Category "Sensing"
    define touchingColor (clr: int) begin
        // ...
    end returns result : boolean

    // @Category "Sensing"
    define colorIsTouchingColor(clr: int, tching: int) begin
        // ...
    end returns result : boolean

    // @Category "Sensing"
    define distanceToMousePointer () begin
        // ...
    end returns result : int

    define atomic sayTextFor (msg: string, scs: int) begin
        // msgBounded = substr(msg, 0, 330)
        define bubbleText as msg
        define bubbleStart as _RUNTIME_millis()
        define bubbleType as "say"
        define bubbleDuration as scs
    end

    define atomic sayText (msg: string) begin
        define bubbleText as msg
        define bubbleStart as _RUNTIME_millis()
        define bubbleType as "say"
    end

    // @Category "looks"
    define turnLeft(degrees: int) begin
        setDirection(direction - degrees)
    end

    // @Category "looks"
    define turnRight(degrees: int) begin
        setDirection(direction + degrees)
    end

    define atomic setDirection(dir: int) begin
        // TODO do we need to check if we are in the stage
        // Make sure direction is between -179 and 180
        declare wrapped as float
        define wrapped as wrapClamp(cast dir to float, 0.0-179.0, 180.0)
        define direction as cast wrapped to int
    end

end

role ScratchStage is ScratchEntity begin

    declare current_idx as int

    declare videoTransparency as int

    declare videoState as string

    declare tempo as int

    define current_idx as 0

    define switchBackdropTo (id: string) begin
        changeActiveGraphicTo(id)
    end

    define switchBackdropToAndWait (id: string) begin

    end

    define nextBackdrop () begin
        declare idx as int
        define idx as getGraphicIndexById(active_graphic_name)
        define idx as (current_idx+1) mod getNumGraphics()

        declare id as string
        define id as getGraphicIdByIndex(current_idx)

        changeActiveGraphicTo(id)
    end

    define previousBackdrop() begin
        declare idx as int
        define idx as getGraphicIndexById(active_graphic_name)
        define idx as (current_idx-1) mod getNumGraphics()

        declare id as string
        define id as getGraphicIdByIndex(current_idx)

        changeActiveGraphicTo(id)
    end

    define randomBackdrop() begin
         declare idx as int
         define idx as getGraphicIndexById(active_graphic_name)
         define idx as randomIntegerBetween(0, getNumGraphics()-1)

         declare id as string
         define id as getGraphicIdByIndex(current_idx)

         changeActiveGraphicTo(id)
    end
end
<|MERGE_RESOLUTION|>--- conflicted
+++ resolved
@@ -185,26 +185,6 @@
             _RUNTIME_signalFailure("mathSin")
         end
 
-<<<<<<< HEAD
-end returns result: number
-
-define atomic radToDeg(rad: number) begin
-    declare PI as number
-    define PI as 3.14159265359
-
-    declare result as number
-    define result as ((deg * PI) / 180)
-
-end returns result: number
-
-define atomic degToRad(deg: number) begin
-    declare PI as number
-    define PI as 3.14159265359
-    declare result as number
-    define result as (rad * PI) / 180
-
-end returns result: number
-=======
     end returns result: float
 
     // radToDeg calculates the degree value for a given radians valuenumber
@@ -226,21 +206,12 @@
         define PI as 3.14159265359
         define result as (deg * PI) / 180.0
     end returns result: float
->>>>>>> 438c3739
 
 end
 
 role RuntimeEntity is MathActor begin
 
-<<<<<<< HEAD
 extern _RUNTIME_getInitialActors () returns list of string
-=======
-    extern _RUNTIME_getMouseX () returns int
-
-    extern _RUNTIME_getMouseY () returns int
-
-    extern _RUNTIME_getInitialActors () returns list of string
->>>>>>> 438c3739
 
     extern _RUNTIME_getClonesOf (ac: string) returns list of string
 
@@ -308,51 +279,37 @@
 
     extern mathPowten(n: int) returns int
 
+    define getMouseX()  begin
+        declare io as actor
+
+        define io as locate actor "IOActor"
+        define result as cast (attribute "mouseX" of io) to int
+    end returns result: number
+
+    define getMouseY()  begin
+        declare io as actor
+
+        define io as locate actor "IOActor"
+        define result as cast (attribute "mouseY" of io) to int
+    end returns result: int
+
+
+
     define getGraphicIdByIndex (idx: int) begin
         define result as ""
     end returns result: string
 
-<<<<<<< HEAD
-define getMouseX()  begin
-    declare result as number
-    declare io as actor
-
-    define io as locate actor "IOActor"
-    define result as cast (attribute "mouseX" of io) to number
-end returns result: number
-
-define getMouseY()  begin
-    declare result as number
-    declare io as actor
-
-    define io as locate actor "IOActor"
-    define result as cast (attribute "mouseY" of io) to number
-end returns result: number
-
-define getGraphicIdByIndex (idx: number) begin
-    declare result as string
-    define result as ""
-end returns result: string
-=======
     define getGraphicIndexById (id: string) begin
         define result as (0-1)
     end returns result: int
->>>>>>> 438c3739
 
     define getGraphicPixels (id: string) begin
         define result as ""
     end returns result: string
 
-<<<<<<< HEAD
-define getGraphicPixels (id: string) begin
-    declare result as string
-    define result as "" // TODO use proper values
-end returns result: string
-=======
     define getImageWidth (ident: string) begin
         define result as 0
     end returns result: int
->>>>>>> 438c3739
 
     define getImageHeight (ident: string) begin
         define result as 0
@@ -416,30 +373,6 @@
         end
     end
 
-<<<<<<< HEAD
-    declare leg_a_fst as number
-    declare leg_b_fst as number
-//    define leg_a_fst as cast attribute "active_graphic_width" of fst to number
-//    define leg_b_fst as cast attribute "active_graphic_height" of fst to number
-
-    define leg_a_fst as 100
-    define leg_b_fst as 100
-
-    declare radius_fst as number
-    define radius_fst as 0.5 * mathSqrt((leg_a_fst * leg_a_fst) + (leg_b_fst * leg_b_fst))
-
-    declare leg_a_snd as number
-    declare leg_b_snd as number
-//    define leg_a_snd as cast attribute "active_graphic_width" of snd to number
-//    define leg_b_snd as cast attribute "active_graphic_height" of snd to number
-
-
-    define leg_a_snd as 100
-    define leg_b_snd as 100
-
-    declare radius_snd as number
-    define radius_snd as 0.5 * mathSqrt((leg_a_snd * leg_a_snd) + (leg_b_snd * leg_b_snd))
-=======
     // @Category "Specification"
     define touchingObjects (fst: actor, snd: actor) begin
         // Over-approximation of the sprites be calculating a circle around each sprite and testing if the circles touch
@@ -456,7 +389,6 @@
         declare leg_b_snd as float
         define leg_a_snd as cast attribute "active_graphic_width" of snd to float
         define leg_b_snd as cast attribute "active_graphic_height" of snd to float
->>>>>>> 438c3739
 
         declare radius_snd as float
         define radius_snd as 0.5 * mathSqrt(leg_a_snd * leg_a_snd + leg_b_snd * leg_b_snd)
@@ -466,15 +398,10 @@
         declare y_fst as float
         define y_fst as cast attribute "y" of fst to float
 
-<<<<<<< HEAD
-    declare result as boolean
-    define result as not (((mathSqrt((x_fst + x_snd)*(x_fst + x_snd) + (y_fst + y_snd) * (y_fst + y_snd)) - (radius_fst + radius_snd)) > 0))
-=======
         declare x_snd as float
         define x_snd as cast attribute "x" of snd to float
         declare y_snd as float
         define y_snd as cast attribute "y" of snd to float
->>>>>>> 438c3739
 
         define result as not (((mathSqrt((x_fst + x_snd)*(x_fst + x_snd) + (y_fst + y_snd) * (y_fst + y_snd)) - radius_fst - radius_snd) > 0.0))
 
@@ -492,17 +419,10 @@
         define width as cast attribute "active_graphic_width" of obj to int
         define height as cast attribute "active_graphic_height" of obj to int
 
-<<<<<<< HEAD
     if not (getMouseX() < x
             or getMouseX() > x + width
             or getMouseY() < y
             or getMouseY() > y + height) then begin
-=======
-        if not (_RUNTIME_getMouseX() < x
-                or _RUNTIME_getMouseX() > x + width
-                or _RUNTIME_getMouseY() < y
-                or _RUNTIME_getMouseY() > y + height) then begin
->>>>>>> 438c3739
 
             define result as false
         end
@@ -670,76 +590,6 @@
         define dx as cast (targetX - x) to float
         define dy as cast (targetY - y) to float
 
-<<<<<<< HEAD
-// x-coordinate in [-240,+240]
-// See https://en.scratch-wiki.info/wiki/Coordinate_System
-declare x as number
-
-// y-coordinate in [-180,+180]
-// See https://en.scratch-wiki.info/wiki/Coordinate_System
-declare y as number
-
-// Percent of the original size in [3,54000]
-// See https://en.scratch-wiki.info/wiki/Size_(value)
-declare size as number
-
-// The current layer of a sprite
-// See https://en.scratch-wiki.info/wiki/Layer_(value)
-declare layer as number
-
-// The rotation of the sprite in [-360,+360]
-// See https://en.scratch-wiki.info/wiki/Direction_(value)
-declare direction as number
-
-// Whether or not the sprite is visible (difference to ghost mode!)
-// See https://en.scratch-wiki.info/wiki/Hide_(block)
-declare visible as boolean
-
-// Bubble above a ScratchSprite for saying or thinking text for a given duration
-// In Scratch if the bubbleText is empty, the bubble is not visible
-declare bubbleText as string
-declare bubbleType as string
-declare bubbleStart as number
-declare bubbleDuration as number
-
-// Initialize the variables with their default values
-define x as 0
-define y as 0
-define size as 100
-define layer as 0
-define direction as 90
-define visible as true
-
-    define atomic pointTowards (s: actor) begin
-        // Todo what about random?
-        declare targetX as number
-        declare targetY as number
-
-        define targetX as cast (attribute "x" of s) to number
-        define targetY as cast (attribute "y" of s) to number
-
-        declare dx as number
-        declare dy as number
-        define dx as targetX - x
-        define dy as targetY - y
-
-        define direction as (90 - radToDeg(mathAtan2(dy, dx)))
-    end
-
-    define atomic moveSteps (n: number) begin
-        declare dx as number
-        declare dy as number
-        declare radians as number
-
-        define radians as degToRad(90 - direction)
-        define dx as n * mathCos(radians)
-        define dy as n * mathSin(radians)
-        define dy as n * mathSin(radians)
-
-        define x as (x + dx)
-        define y as (y + dy)
-    end
-=======
         define direction as cast (90.0 - radToDeg(mathAtan2(dy, dx))) to int
     end
 
@@ -755,7 +605,6 @@
         define dx as nf * mathCos(radians)
         define dy as nf * mathSin(radians)
         define dy as nf * mathSin(radians)
->>>>>>> 438c3739
 
         define x as x + cast dx to int
         define y as y + cast dy to int
@@ -775,21 +624,11 @@
     end returns result : boolean
 
     // @Category "Sensing"
-<<<<<<< HEAD
-    define touchingMousePointer () begin
-        declare result as boolean
-
+    define atomic touchingMousePointer () begin
         if not (getMouseX() < x
                 or getMouseX() > x + active_graphic_width
                 or getMouseY() < y
                 or getMouseY() > y + active_graphic_height) then begin
-=======
-    define atomic touchingMousePointer () begin
-        if not (_RUNTIME_getMouseX() < x
-                or _RUNTIME_getMouseX() > x + active_graphic_width
-                or _RUNTIME_getMouseY() < y
-                or _RUNTIME_getMouseY() > y + active_graphic_height) then begin
->>>>>>> 438c3739
 
             define result as false
         end
@@ -822,17 +661,12 @@
         declare y_other as float
         define y_other as cast attribute "y" of obj to float
 
-<<<<<<< HEAD
-        declare result as boolean
-        define result as not (((mathSqrt((x + x_other)*(x + x_other) + (y + y_other) * (y + y_other)) - (radius + radius_other)) > 0))
-=======
         declare x_this as float
         define x_this as cast x to float
         declare y_this as float
         define y_this as cast y to float
 
         define result as not (((mathSqrt((x_this + x_other)*(x_this + x_other) + (y_this + y_other) * (y_this + y_other)) - radius - radius_other) > 0.0))
->>>>>>> 438c3739
 
     end returns result : boolean
 
